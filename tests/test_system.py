--- conflicted
+++ resolved
@@ -1,14 +1,9 @@
 """
 Tests functionality of methods in system.py
 """
-<<<<<<< HEAD
-import os
-import numpy as np
-=======
 import numpy as np
 import pytest
 import os
->>>>>>> f9ef886a
 
 import orbitize.read_input as read_input
 import orbitize.system as system
@@ -60,7 +55,6 @@
     )
     test_system.convert_data_table_radec2seppa()
 
-<<<<<<< HEAD
 def test_multi_planets():
     """
     Test using some data for HR 8799 b and c
@@ -87,11 +81,6 @@
 
     print(result)
 
-if __name__ == '__main__':
-    #test_add_and_clear_results()
-    #test_convert_data_table_radec2seppa()
-    test_multi_planets()
-=======
 def test_radec2seppa():
 
     ras = np.array([-1, -1, 1, 1])
@@ -114,4 +103,5 @@
     test_add_and_clear_results()
     test_convert_data_table_radec2seppa()
     test_radec2seppa()
->>>>>>> f9ef886a
+    test_multi_planets()
+    