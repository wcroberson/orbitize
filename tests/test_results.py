"""
Test the routines in the orbitize.Results module
"""

import orbitize
from orbitize import results, read_input
import numpy as np
import matplotlib.pyplot as plt
import pytest
import os

std_labels = ['sma1', 'ecc1', 'inc1', 'aop1', 'pan1', 'tau1', 'plx', 'mtot']
std_param_idx = {
    'sma1': 0, 'ecc1':1, 'inc1':2, 'aop1':3, 'pan1':4, 'tau1':5, 'plx':6, 'mtot':7
}


def simulate_orbit_sampling(n_sim_orbits):
    """
    Returns posterior array with n_sim_orbit samples for testing
    """
    # Parameters are based on beta Pic b from Wang+ 2016
    # Orbit parameters
    n_params = 8
    sma = 9.660
    sma_err = 1.1  # not real
    ecc = 0.08
    ecc_err = 0.03  # not real
    inc = np.radians(88.81)
    inc_err = np.radians(0.12)
    aop = np.radians(205.8)
    aop_err = np.radians(20.0)  # not real
    pan = np.radians(31.76)
    pan_err = np.radians(0.09)
    epp = 0.73
    epp_err = 0.20  # not real
    system_mass = 1.80
    system_mass_err = 0.04
    plx = 51.44  # mas
    plx_err = 0.12  # mas
    # Create some simulated orbit draws
    sim_post = np.zeros((n_sim_orbits, n_params))
    sim_post[:, 0] = np.random.normal(sma, sma_err, n_sim_orbits)
    sim_post[:, 1] = np.random.normal(ecc, ecc_err, n_sim_orbits)
    sim_post[:, 2] = np.random.normal(inc, inc_err, n_sim_orbits)
    sim_post[:, 3] = np.random.normal(aop, aop_err, n_sim_orbits)
    sim_post[:, 4] = np.random.normal(pan, pan_err, n_sim_orbits)
    sim_post[:, 5] = np.random.normal(epp, epp_err, n_sim_orbits)
    sim_post[:, 6] = np.random.normal(plx, plx_err, n_sim_orbits)
    sim_post[:, 7] = np.random.normal(system_mass, system_mass_err, n_sim_orbits)

    return sim_post


def test_init_and_add_samples(radec_input=False):
    """
    Tests object creation and add_samples() with some simulated posterior samples
    Returns results.Results object
    """

    if radec_input:
        input_file = os.path.join(orbitize.DATADIR, 'test_val_radec.csv')
    else:
        input_file = os.path.join(orbitize.DATADIR, 'GJ504.csv')

    data = read_input.read_file(input_file)

    # Create object
    results_obj = results.Results(
        sampler_name='testing', tau_ref_epoch=50000,
        labels=std_labels, num_secondary_bodies=1, data=data
    )
    # Simulate some sample draws, assign random likelihoods
    n_orbit_draws1 = 1000
    sim_post = simulate_orbit_sampling(n_orbit_draws1)
    sim_lnlike = np.random.uniform(size=n_orbit_draws1)
    # Test adding samples
    results_obj.add_samples(sim_post, sim_lnlike, labels=std_labels)
    # Simulate some more sample draws
    n_orbit_draws2 = 2000
    sim_post = simulate_orbit_sampling(n_orbit_draws2)
    sim_lnlike = np.random.uniform(size=n_orbit_draws2)
    # Test adding more samples
    results_obj.add_samples(sim_post, sim_lnlike, labels=std_labels)
    # Check shape of results.post
    expected_length = n_orbit_draws1 + n_orbit_draws2
    assert results_obj.post.shape == (expected_length, 8)
    assert results_obj.lnlike.shape == (expected_length,)
    assert results_obj.tau_ref_epoch == 50000
    assert results_obj.labels == std_labels

    return results_obj


@pytest.fixture()
def results_to_test():

    input_file = os.path.join(orbitize.DATADIR, 'GJ504.csv')
    data = orbitize.read_input.read_file(input_file)

    results_obj = results.Results(
        sampler_name='testing', tau_ref_epoch=50000,
        labels=std_labels, num_secondary_bodies=1, data=data
    )
    # Simulate some sample draws, assign random likelihoods
    n_orbit_draws1 = 1000
    sim_post = simulate_orbit_sampling(n_orbit_draws1)
    sim_lnlike = np.random.uniform(size=n_orbit_draws1)
    # Test adding samples
    results_obj.add_samples(sim_post, sim_lnlike, labels=std_labels)
    # Simulate some more sample draws
    n_orbit_draws2 = 2000
    sim_post = simulate_orbit_sampling(n_orbit_draws2)
    sim_lnlike = np.random.uniform(size=n_orbit_draws2)
    # Test adding more samples
    results_obj.add_samples(sim_post, sim_lnlike, labels=std_labels)
    # Return object for testing
    return results_obj

<<<<<<< HEAD
def test_results_printing(results_to_test):
    """
    Tests that `results.print_results()` doesn't fail
    """

    results_to_test.print_results()
=======
def test_plot_long_periods(results_to_test):

    # make all orbits in the results posterior have absurdly long orbits
    mtot_idx = results_to_test.param_idx['mtot']
    results_to_test.post[:,mtot_idx] = 1e-10

    results_to_test.plot_orbits()
>>>>>>> 01cf83bc

def test_save_and_load_results(results_to_test, has_lnlike=True):
    """
    Tests saving and reloading of a results object
        has_lnlike: allows for tests with and without lnlike values
            (e.g. OFTI doesn't output lnlike)
    """
    results_to_save = results_to_test
    if not has_lnlike:  # manipulate object to remove lnlike (as in OFTI)
        results_to_save.lnlike = None
    save_filename = 'test_results.h5'
    # Save to file
    results_to_save.save_results(save_filename)
    # Create new blank results object and load from file
    loaded_results = results.Results()
    loaded_results.load_results(save_filename, append=False)
    # Check if loaded results equal saved results
    assert results_to_save.sampler_name == loaded_results.sampler_name
    assert results_to_save.version_number == loaded_results.version_number
    assert np.array_equal(results_to_save.post, loaded_results.post)
    if has_lnlike:
        assert np.array_equal(results_to_save.lnlike, loaded_results.lnlike)
    # Try to load the saved results again, this time appending
    loaded_results.load_results(save_filename, append=True)
    # Now check that the loaded results object has the expected size
    original_length = results_to_save.post.shape[0]
    expected_length = original_length * 2
    assert loaded_results.post.shape == (expected_length, 8)
    assert loaded_results.labels.tolist() == std_labels
    assert loaded_results.param_idx == std_param_idx
    if has_lnlike:
        assert loaded_results.lnlike.shape == (expected_length,)

    # check tau reference epoch is stored
    assert loaded_results.tau_ref_epoch == 50000

    # check that str fields are indeed strs
    # checking just one str entry probably is good enough
    assert isinstance(loaded_results.data['quant_type'][0], str)

    # Clean up: Remove save file
    os.remove(save_filename)


def test_plot_corner(results_to_test):
    """
    Tests plot_corner() with plotting simulated posterior samples
    for all 8 parameters and for just four selected parameters
    """
    Figure1 = results_to_test.plot_corner()
    assert Figure1 is not None
    Figure2 = results_to_test.plot_corner(param_list=['sma1', 'ecc1', 'inc1', 'mtot'])
    assert Figure2 is not None

    mass_vals = results_to_test.post[:,-1].copy()

    # test that fixing parameters doesn't crash corner plot code
    results_to_test.post[:,-1] = np.ones(len(results_to_test.post[:,-1]))
    Figure3 = results_to_test.plot_corner()

    results_to_test.post[:,-1] = mass_vals

    return Figure1, Figure2, Figure3


def test_plot_orbits(results_to_test):
    """
    Tests plot_orbits() with simulated posterior samples
    """
    Figure1 = results_to_test.plot_orbits(
        num_orbits_to_plot=1, square_plot=True, show_colorbar=True)
    assert Figure1 is not None
    Figure2 = results_to_test.plot_orbits(
        num_orbits_to_plot=1, square_plot=True, show_colorbar=False)
    assert Figure2 is not None
    Figure3 = results_to_test.plot_orbits(
        num_orbits_to_plot=1, square_plot=False, show_colorbar=True)
    assert Figure3 is not None
    Figure4 = results_to_test.plot_orbits(
        num_orbits_to_plot=1, square_plot=False, show_colorbar=False)
    assert Figure4 is not None
    Figure5 = results_to_test.plot_orbits(num_orbits_to_plot=1, square_plot=False, cbar_param='ecc1')
    assert Figure5 is not None
    return (Figure1, Figure2, Figure3, Figure4, Figure5)

if __name__ == "__main__":
    test_results = test_init_and_add_samples()
<<<<<<< HEAD

    test_results_printing(test_results)

=======
    test_plot_long_periods(test_results)
>>>>>>> 01cf83bc
    # test_results_radec = test_init_and_add_samples(radec_input=True)
    
    # test_save_and_load_results(test_results, has_lnlike=True)
    # test_save_and_load_results(test_results, has_lnlike=True)
    # test_save_and_load_results(test_results, has_lnlike=False)
    # test_save_and_load_results(test_results, has_lnlike=False)
    # test_corner_fig1, test_corner_fig2, test_corner_fig3 = test_plot_corner(test_results)
    # test_orbit_figs = test_plot_orbits(test_results)
    # test_orbit_figs = test_plot_orbits(test_results_radec)
    # test_corner_fig1.savefig('test_corner1.png');
    # test_corner_fig2.savefig('test_corner2.png')
    # test_corner_fig3.savefig('test_corner3.png')
    # test_orbit_figs[0].savefig('test_orbit1.png')
    # test_orbit_figs[1].savefig('test_orbit2.png')
    # test_orbit_figs[2].savefig('test_orbit3.png')
    # test_orbit_figs[3].savefig('test_orbit4.png')
    # test_orbit_figs[4].savefig('test_orbit5.png')

<<<<<<< HEAD
    # # clean up
    # os.system('rm test_*.png')
=======
    # clean up
    os.system('rm test_*.png')
>>>>>>> 01cf83bc
<|MERGE_RESOLUTION|>--- conflicted
+++ resolved
@@ -117,14 +117,14 @@
     # Return object for testing
     return results_obj
 
-<<<<<<< HEAD
 def test_results_printing(results_to_test):
     """
     Tests that `results.print_results()` doesn't fail
     """
 
     results_to_test.print_results()
-=======
+
+
 def test_plot_long_periods(results_to_test):
 
     # make all orbits in the results posterior have absurdly long orbits
@@ -132,7 +132,6 @@
     results_to_test.post[:,mtot_idx] = 1e-10
 
     results_to_test.plot_orbits()
->>>>>>> 01cf83bc
 
 def test_save_and_load_results(results_to_test, has_lnlike=True):
     """
@@ -220,35 +219,26 @@
 
 if __name__ == "__main__":
     test_results = test_init_and_add_samples()
-<<<<<<< HEAD
 
     test_results_printing(test_results)
-
-=======
     test_plot_long_periods(test_results)
->>>>>>> 01cf83bc
-    # test_results_radec = test_init_and_add_samples(radec_input=True)
+    test_results_radec = test_init_and_add_samples(radec_input=True)
     
-    # test_save_and_load_results(test_results, has_lnlike=True)
-    # test_save_and_load_results(test_results, has_lnlike=True)
-    # test_save_and_load_results(test_results, has_lnlike=False)
-    # test_save_and_load_results(test_results, has_lnlike=False)
-    # test_corner_fig1, test_corner_fig2, test_corner_fig3 = test_plot_corner(test_results)
-    # test_orbit_figs = test_plot_orbits(test_results)
-    # test_orbit_figs = test_plot_orbits(test_results_radec)
-    # test_corner_fig1.savefig('test_corner1.png');
-    # test_corner_fig2.savefig('test_corner2.png')
-    # test_corner_fig3.savefig('test_corner3.png')
-    # test_orbit_figs[0].savefig('test_orbit1.png')
-    # test_orbit_figs[1].savefig('test_orbit2.png')
-    # test_orbit_figs[2].savefig('test_orbit3.png')
-    # test_orbit_figs[3].savefig('test_orbit4.png')
-    # test_orbit_figs[4].savefig('test_orbit5.png')
-
-<<<<<<< HEAD
-    # # clean up
-    # os.system('rm test_*.png')
-=======
+    test_save_and_load_results(test_results, has_lnlike=True)
+    test_save_and_load_results(test_results, has_lnlike=True)
+    test_save_and_load_results(test_results, has_lnlike=False)
+    test_save_and_load_results(test_results, has_lnlike=False)
+    test_corner_fig1, test_corner_fig2, test_corner_fig3 = test_plot_corner(test_results)
+    test_orbit_figs = test_plot_orbits(test_results)
+    test_orbit_figs = test_plot_orbits(test_results_radec)
+    test_corner_fig1.savefig('test_corner1.png');
+    test_corner_fig2.savefig('test_corner2.png')
+    test_corner_fig3.savefig('test_corner3.png')
+    test_orbit_figs[0].savefig('test_orbit1.png')
+    test_orbit_figs[1].savefig('test_orbit2.png')
+    test_orbit_figs[2].savefig('test_orbit3.png')
+    test_orbit_figs[3].savefig('test_orbit4.png')
+    test_orbit_figs[4].savefig('test_orbit5.png')
+
     # clean up
-    os.system('rm test_*.png')
->>>>>>> 01cf83bc
+    os.system('rm test_*.png')