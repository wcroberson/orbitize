--- conflicted
+++ resolved
@@ -41,13 +41,8 @@
     def __init__(
         self, input_data, sampler_str,
         num_secondary_bodies, stellar_or_system_mass, plx,
-<<<<<<< HEAD
-        mass_err=0, plx_err=0, lnlike='chi2_lnlike',
+        mass_err=0, plx_err=0, lnlike='chi2_lnlike', chi2_type = 'standard',
         system_kwargs=None, mcmc_kwargs=None, max_like=None
-=======
-        mass_err=0, plx_err=0, lnlike='chi2_lnlike', chi2_type = 'standard',
-        system_kwargs=None, mcmc_kwargs=None
->>>>>>> 2a46ddf5
     ):
 
         # Read in data
@@ -84,13 +79,9 @@
             kwargs = {}
 
         sampler_func = getattr(orbitize.sampler, sampler_str)
-<<<<<<< HEAD
 
         if sampler_str == 'OFTI':  
             
-            self.sampler = sampler_func(self.system, like=lnlike, max_like=max_like,**kwargs)
+            self.sampler = sampler_func(self.system, like=lnlike, chi2_type=chi2_type, max_like=max_like, **kwargs)
         else: 
-            self.sampler = sampler_func(self.system, like=lnlike,**kwargs)
-=======
-        self.sampler = sampler_func(self.system, like=lnlike, chi2_type=chi2_type, **kwargs)
->>>>>>> 2a46ddf5
+            self.sampler = sampler_func(self.system, like=lnlike, chi2_type=chi2_type, **kwargs)