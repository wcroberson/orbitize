import numpy as np
from orbitize import priors, read_input, kepler


class System(object):
    """
    A class to store information about a system (data & priors)
    and calculate model predictions given a set of orbital
    parameters.

    Args:
        num_secondary_bodies (int): number of secondary bodies in the system.
            Should be at least 1.
        data_table (astropy.table.Table): output from ``orbitize.read_input.read_file()``
        stellar_mass (float): mean mass of the primary, in M_sol. See `fit_secondary_mass`
            docstring below.
        plx (float): mean parallax of the system, in mas
        mass_err (float, optional): uncertainty on ``stellar_mass``, in M_sol
        plx_err (float, optional): uncertainty on ``plx``, in mas
        restrict_angle_ranges (bool, optional): if True, restrict the ranges
            of the position angle of nodes to [0,180)
            to get rid of symmetric double-peaks for imaging-only datasets.
        tau_ref_epoch (float, optional): reference epoch for defining tau (MJD).
            Default is 58849 (Jan 1, 2020).
        fit_secondary_mass (bool, optional): if True, include the dynamical
            mass of the orbiting body as a fitted parameter. If this is set to False, ``stellar_mass``
            is taken to be the total mass of the system. (default: False)
        results (list of orbitize.results.Results): results from an orbit-fit
            will be appended to this list as a Results class.


    Users should initialize an instance of this class, then overwrite
    priors they wish to customize.

    Priors are initialized as a list of ``orbitize.priors.Prior`` objects,
    in the following order::

        semimajor axis 1, eccentricity 1, inclination 1,
        argument of periastron 1, position angle of nodes 1,
        epoch of periastron passage 1,
        [semimajor axis 2, eccentricity 2, etc.],
        [parallax, [mass1, mass2, ..], total_mass/m0]

    where 1 corresponds to the first orbiting object, 2 corresponds
    to the second, etc. Mass1, mass2, ... correspond to masses of secondary
    bodies. If `fit_secondary_mass` is set to True, the last element of this
    list is initialized to the mass of the primary. If not, it is
    initialized to the total system mass.

    Written: Sarah Blunt, Henry Ngo, Jason Wang, 2018
    """

    def __init__(self, num_secondary_bodies, data_table, stellar_mass,
                 plx, mass_err=0, plx_err=0, restrict_angle_ranges=None,
                 tau_ref_epoch=58849, fit_secondary_mass=False, results=None,
                 gamma_bounds=None, jitter_bounds=None):

        self.num_secondary_bodies = num_secondary_bodies
        self.sys_priors = []
        self.labels = []
        self.results = []
        self.fit_secondary_mass = fit_secondary_mass
        self.tau_ref_epoch = tau_ref_epoch

        #
        # Group the data in some useful ways
        #

        self.data_table = data_table
        # Creates a copy of the input in case data_table needs to be modified
        self.input_table = self.data_table.copy()

        # List of arrays of indices corresponding to each body
        self.body_indices = []

        # List of arrays of indices corresponding to epochs in RA/Dec for each body
        self.radec = []

        # List of arrays of indices corresponding to epochs in SEP/PA for each body
        self.seppa = []

<<<<<<< HEAD
        # List of arrays of indices corresponding to epochs of rv for star
        self.rvstar = []
=======
        # List of index arrays corresponding to each rv for each body
        self.rv = []
>>>>>>> 142c5345

        radec_indices = np.where(self.data_table['quant_type'] == 'radec')
        seppa_indices = np.where(self.data_table['quant_type'] == 'seppa')

<<<<<<< HEAD
        # Rob: Question: if we're fitting for either the stellar mass or the
        # companion star, we don't need to specify the object index right?
        rvstar_indices = np.where(self.data_table['quant_type'] == 'rv')
=======
        rv_indices = np.where(self.data_table['quant_type'] == 'rv')
>>>>>>> 142c5345

        for body_num in np.arange(self.num_secondary_bodies+1):

            self.body_indices.append(
                np.where(self.data_table['object'] == body_num)
            )

            self.radec.append(
                np.intersect1d(self.body_indices[body_num], radec_indices)
            )
            self.seppa.append(
                np.intersect1d(self.body_indices[body_num], seppa_indices)
            )
<<<<<<< HEAD

        self.rvstar.append(rvstar_indices)
=======
            self.rv.append(
                np.intersect1d(self.body_indices[body_num], rv_indices)
            )
>>>>>>> 142c5345

        if restrict_angle_ranges:
            angle_upperlim = np.pi
        else:
            angle_upperlim = 2.*np.pi

        #
        # Set priors for each orbital element
        #

        for body in np.arange(num_secondary_bodies):
            # Add semimajor axis prior
            self.sys_priors.append(priors.LogUniformPrior(0.001, 1e7))
            self.labels.append('sma{}'.format(body+1))

            # Add eccentricity prior
            self.sys_priors.append(priors.UniformPrior(0., 1.))
            self.labels.append('ecc{}'.format(body+1))

            # Add inclination angle prior
            self.sys_priors.append(priors.SinPrior())
            self.labels.append('inc{}'.format(body+1))

            # Add argument of periastron prior
<<<<<<< HEAD
            self.sys_priors.append(priors.UniformPrior(0., angle_upperlim))
=======
            self.sys_priors.append(priors.UniformPrior(0., 2.*np.pi))
>>>>>>> 142c5345
            self.labels.append('aop{}'.format(body+1))

            # Add position angle of nodes prior
            self.sys_priors.append(priors.UniformPrior(0., angle_upperlim))
            self.labels.append('pan{}'.format(body+1))

            # Add epoch of periastron prior.
            self.sys_priors.append(priors.UniformPrior(0., 1.))
            self.labels.append('tau{}'.format(body+1))

        #
        # Set priors on total mass and parallax
        #
        self.labels.append('plx')

        # we'll need to iterate over instruments here
        if self.gamma_bounds is not None:
            self.sys_priors.append(priors.UniformPrior(
                self.gamma_bounds[0], self.gamma_bounds[1]))
            self.labels.append('gamma')
            # Rob: insert tracker here

        # Rob: adding jitter parameter - first edit (before the masses)
        if self.jitter_bounds is not None:
            self.sys_priors.append(priors.LogUniformPrior(
                self.jitter_bounds[0], self.jitter_bounds[1]))
            self.labels.append('sigma')
            # Rob: Insert tracker here

        if plx_err > 0:
            self.sys_priors.append(priors.GaussianPrior(plx, plx_err))
        else:
            self.sys_priors.append(plx)

<<<<<<< HEAD
        if self.fit_secondary_mass:
            for body in np.arange(num_secondary_bodies):
                self.sys_priors.append(priors.LogUniformPrior(1e-6, 1))  # in Solar masses for now
=======
        # checking for rv data to include appropriate rv priors:

        if len(self.rv[0]) > 0 and self.fit_secondary_mass:
            self.sys_priors.append(priors.UniformPrior(-5, 5))  # gamma prior in km/s
            self.labels.append('gamma')

            self.sys_priors.append(priors.LogUniformPrior(1e-4, 0.05))  # jitter prior in km/s
            self.labels.append('sigma')

        if self.fit_secondary_mass:
            for body in np.arange(num_secondary_bodies)+1:
                self.sys_priors.append(priors.LogUniformPrior(1e-3, 2))  # in Solar masses for now
>>>>>>> 142c5345
                self.labels.append('m{}'.format(body))
            self.labels.append('m0')
        else:
            self.labels.append('mtot')

        # still need to append m0/mtot, even though labels are appended above
        if mass_err > 0:
            self.sys_priors.append(priors.GaussianPrior(stellar_mass, mass_err))
        else:
            self.sys_priors.append(stellar_mass)

        # add labels dictionary for parameter indexing
        self.param_idx = dict(zip(self.labels, np.arange(len(self.labels))))

    def compute_model(self, params_arr):
        """
        Compute model predictions for an array of fitting parameters.

        Args:
            params_arr (np.array of float): RxM array
                of fitting parameters, where R is the number of
                parameters being fit, and M is the number of orbits
                we need model predictions for. Must be in the same order
                documented in ``System()`` above. If M=1, this can be a 1d array.

        Returns:
            np.array of float: Nobsx2xM array model predictions. If M=1, this is
            a 2d array, otherwise it is a 3d array.
        """

        if len(params_arr.shape) == 1:
            model = np.zeros((len(self.data_table), 2))
            jitter = np.zeros((len(self.data_table), 2))
        else:
            model = np.zeros((len(self.data_table), 2, params_arr.shape[1]))
<<<<<<< HEAD
=======
            jitter = np.zeros((len(self.data_table), 2, params_arr.shape[1]))
        if len(self.rv[0]) > 0 and self.fit_secondary_mass:
            gamma = params_arr[6*self.num_secondary_bodies+1]  # km/s

            # need to put planetary rv later
            # Both gamma and jitter will be default values if fitting for secondary masses later
            total_rv0 = gamma
            jitter[self.rv[0], 0] = params_arr[6*self.num_secondary_bodies+2]  # km/s
            jitter[self.rv[0], 1] = np.nan
        else:
            total_rv0 = 0  # If we're not fitting rv, then we don't regard the total rv and will not use this
>>>>>>> 142c5345

        for body_num in np.arange(self.num_secondary_bodies)+1:

            epochs = self.data_table['epoch']
            # adding body_idx0 here to account for companion index
            body_idx0 = body_num - 1
            sma = params_arr[6*body_idx0]
            ecc = params_arr[6*body_idx0+1]
            inc = params_arr[6*body_idx0+2]
            argp = params_arr[6*body_idx0+3]
            lan = params_arr[6*body_idx0+4]
            tau = params_arr[6*body_idx0+5]
            plx = params_arr[6*self.num_secondary_bodies]

            if self.fit_secondary_mass:
                # mass of secondary bodies are in order from -1-num_bodies until -2 in order.
                mass = params_arr[-1-self.num_secondary_bodies+(body_num-1)]
                m0 = params_arr[-1]
                mtot = m0 + mass
            else:
                # if not fitting for secondary mass, then total mass must be stellar mass
                mass = None
                m0 = None
                mtot = params_arr[-1]

            # i = 1,2,3... (companion index)

            raoff, decoff, vz_i = kepler.calc_orbit(
                epochs, sma, ecc, inc, argp, lan, tau, plx, mtot,
                mass_for_Kamp=m0, tau_ref_epoch=self.tau_ref_epoch
            )

<<<<<<< HEAD
=======
            # vz_i is the ith companion radial velocity

            if self.fit_secondary_mass:
                vz0 = vz_i*-(mass/m0)  # calculating stellar velocity due to ith companion
                total_rv0 = total_rv0 + vz0  # Adding stellar velocity and gamma

>>>>>>> 142c5345
            if len(raoff[self.radec[body_num]]) > 0:  # (prevent empty array dimension errors)
                model[self.radec[body_num], 0] = raoff[self.radec[body_num]]
                model[self.radec[body_num], 1] = decoff[self.radec[body_num]]

            if len(raoff[self.seppa[body_num]]) > 0:
                sep, pa = radec2seppa(
                    raoff[self.seppa[body_num]],
                    decoff[self.seppa[body_num]]
                )

                model[self.seppa[body_num], 0] = sep
                model[self.seppa[body_num], 1] = pa

            if len(self.rv[body_num]) > 0:
                model[self.rv[body_num], 0] = vz_i[self.rv[body_num]]
                model[self.rv[body_num], 1] = np.nan

        if self.fit_secondary_mass:
            if len(total_rv0[self.rv[0]]) > 0:
                model[self.rv[0], 0] = total_rv0[self.rv[0]]
                model[self.rv[0], 1] = np.nan  # nans only for rv indices

<<<<<<< HEAD
=======
        return model, jitter

>>>>>>> 142c5345
    def convert_data_table_radec2seppa(self, body_num=1):
        """
        Converts rows of self.data_table given in radec to seppa.
        Note that self.input_table remains unchanged.

        Args:
            body_num (int): which object to convert (1 = first planet)
        """
        for i in self.radec[body_num]:  # Loop through rows where input provided in radec
            # Get ra/dec values
            ra = self.data_table['quant1'][i]
            ra_err = self.data_table['quant1_err'][i]
            dec = self.data_table['quant2'][i]
            dec_err = self.data_table['quant2_err'][i]
            # Convert to sep/PA
            sep, pa = radec2seppa(ra, dec)
            sep_err = 0.5*(ra_err+dec_err)
            pa_err = np.degrees(sep_err/sep)

            # Update data_table
            self.data_table['quant1'][i] = sep
            self.data_table['quant1_err'][i] = sep_err
            self.data_table['quant2'][i] = pa
            self.data_table['quant2_err'][i] = pa_err
            self.data_table['quant_type'][i] = 'seppa'
            # Update self.radec and self.seppa arrays
            self.radec[body_num] = np.delete(
                self.radec[body_num], np.where(self.radec[body_num] == i)[0])
            self.seppa[body_num] = np.append(self.seppa[body_num], i)

    def add_results(self, results):
        """
        Adds an orbitize.results.Results object to the list in system.results

        Args:
            results (orbitize.results.Results object): add this object to list
        """
        self.results.append(results)

    def clear_results(self):
        """
        Removes all stored results
        """
        self.results = []


<<<<<<< HEAD
def radec2seppa(ra, dec):
=======
def radec2seppa(ra, dec, mod180=False):
>>>>>>> 142c5345
    """
    Convenience function for converting from
    right ascension/declination to separation/
    position angle.

    Args:
        ra (np.array of float): array of RA values, in mas
        dec (np.array of float): array of Dec values, in mas
        mod180 (Bool): if True, output PA values will be given
            in range [180, 540) (useful for plotting short
            arcs with PAs that cross 360 during observations)
            (default: False)


    Returns:
        tulple of float: (separation [mas], position angle [deg])

    """
    sep = np.sqrt((ra**2) + (dec**2))
    pa = np.degrees(np.arctan2(ra, dec)) % 360.

    if mod180:
        pa[pa < 180] += 360

    return sep, pa<|MERGE_RESOLUTION|>--- conflicted
+++ resolved
@@ -79,24 +79,13 @@
         # List of arrays of indices corresponding to epochs in SEP/PA for each body
         self.seppa = []
 
-<<<<<<< HEAD
-        # List of arrays of indices corresponding to epochs of rv for star
-        self.rvstar = []
-=======
         # List of index arrays corresponding to each rv for each body
         self.rv = []
->>>>>>> 142c5345
 
         radec_indices = np.where(self.data_table['quant_type'] == 'radec')
         seppa_indices = np.where(self.data_table['quant_type'] == 'seppa')
 
-<<<<<<< HEAD
-        # Rob: Question: if we're fitting for either the stellar mass or the
-        # companion star, we don't need to specify the object index right?
-        rvstar_indices = np.where(self.data_table['quant_type'] == 'rv')
-=======
         rv_indices = np.where(self.data_table['quant_type'] == 'rv')
->>>>>>> 142c5345
 
         for body_num in np.arange(self.num_secondary_bodies+1):
 
@@ -110,14 +99,9 @@
             self.seppa.append(
                 np.intersect1d(self.body_indices[body_num], seppa_indices)
             )
-<<<<<<< HEAD
-
-        self.rvstar.append(rvstar_indices)
-=======
             self.rv.append(
                 np.intersect1d(self.body_indices[body_num], rv_indices)
             )
->>>>>>> 142c5345
 
         if restrict_angle_ranges:
             angle_upperlim = np.pi
@@ -142,11 +126,7 @@
             self.labels.append('inc{}'.format(body+1))
 
             # Add argument of periastron prior
-<<<<<<< HEAD
             self.sys_priors.append(priors.UniformPrior(0., angle_upperlim))
-=======
-            self.sys_priors.append(priors.UniformPrior(0., 2.*np.pi))
->>>>>>> 142c5345
             self.labels.append('aop{}'.format(body+1))
 
             # Add position angle of nodes prior
@@ -181,11 +161,6 @@
         else:
             self.sys_priors.append(plx)
 
-<<<<<<< HEAD
-        if self.fit_secondary_mass:
-            for body in np.arange(num_secondary_bodies):
-                self.sys_priors.append(priors.LogUniformPrior(1e-6, 1))  # in Solar masses for now
-=======
         # checking for rv data to include appropriate rv priors:
 
         if len(self.rv[0]) > 0 and self.fit_secondary_mass:
@@ -198,7 +173,6 @@
         if self.fit_secondary_mass:
             for body in np.arange(num_secondary_bodies)+1:
                 self.sys_priors.append(priors.LogUniformPrior(1e-3, 2))  # in Solar masses for now
->>>>>>> 142c5345
                 self.labels.append('m{}'.format(body))
             self.labels.append('m0')
         else:
@@ -234,8 +208,6 @@
             jitter = np.zeros((len(self.data_table), 2))
         else:
             model = np.zeros((len(self.data_table), 2, params_arr.shape[1]))
-<<<<<<< HEAD
-=======
             jitter = np.zeros((len(self.data_table), 2, params_arr.shape[1]))
         if len(self.rv[0]) > 0 and self.fit_secondary_mass:
             gamma = params_arr[6*self.num_secondary_bodies+1]  # km/s
@@ -247,7 +219,6 @@
             jitter[self.rv[0], 1] = np.nan
         else:
             total_rv0 = 0  # If we're not fitting rv, then we don't regard the total rv and will not use this
->>>>>>> 142c5345
 
         for body_num in np.arange(self.num_secondary_bodies)+1:
 
@@ -280,15 +251,12 @@
                 mass_for_Kamp=m0, tau_ref_epoch=self.tau_ref_epoch
             )
 
-<<<<<<< HEAD
-=======
             # vz_i is the ith companion radial velocity
 
             if self.fit_secondary_mass:
                 vz0 = vz_i*-(mass/m0)  # calculating stellar velocity due to ith companion
                 total_rv0 = total_rv0 + vz0  # Adding stellar velocity and gamma
 
->>>>>>> 142c5345
             if len(raoff[self.radec[body_num]]) > 0:  # (prevent empty array dimension errors)
                 model[self.radec[body_num], 0] = raoff[self.radec[body_num]]
                 model[self.radec[body_num], 1] = decoff[self.radec[body_num]]
@@ -311,11 +279,8 @@
                 model[self.rv[0], 0] = total_rv0[self.rv[0]]
                 model[self.rv[0], 1] = np.nan  # nans only for rv indices
 
-<<<<<<< HEAD
-=======
         return model, jitter
 
->>>>>>> 142c5345
     def convert_data_table_radec2seppa(self, body_num=1):
         """
         Converts rows of self.data_table given in radec to seppa.
@@ -362,11 +327,7 @@
         self.results = []
 
 
-<<<<<<< HEAD
-def radec2seppa(ra, dec):
-=======
 def radec2seppa(ra, dec, mod180=False):
->>>>>>> 142c5345
     """
     Convenience function for converting from
     right ascension/declination to separation/
