import numpy as np
from orbitize import priors, read_input, kepler


class System(object):
    """
    A class to store information about a system (data & priors)
    and calculate model predictions given a set of orbital
    parameters.

    Args:
        num_secondary_bodies (int): number of secondary bodies in the system.
            Should be at least 1.
        data_table (astropy.table.Table): output from ``orbitize.read_input.read_file()``
        stellar_mass (float): mean mass of the primary, in M_sol. See `fit_secondary_mass`
            docstring below.
        plx (float): mean parallax of the system, in mas
        mass_err (float, optional): uncertainty on ``stellar_mass``, in M_sol
        plx_err (float, optional): uncertainty on ``plx``, in mas
        restrict_angle_ranges (bool, optional): if True, restrict the ranges
            of the position angle of nodes to [0,180)
            to get rid of symmetric double-peaks for imaging-only datasets.
        tau_ref_epoch (float, optional): reference epoch for defining tau (MJD).
            Default is 58849 (Jan 1, 2020).
        fit_secondary_mass (bool, optional): if True, include the dynamical
            mass of the orbiting body as a fitted parameter. If this is set to False, ``stellar_mass``
            is taken to be the total mass of the system. (default: False)
        results (list of orbitize.results.Results): results from an orbit-fit
            will be appended to this list as a Results class.


    Users should initialize an instance of this class, then overwrite
    priors they wish to customize.

    Priors are initialized as a list of ``orbitize.priors.Prior`` objects,
    in the following order::

        semimajor axis 1, eccentricity 1, inclination 1,
        argument of periastron 1, position angle of nodes 1,
        epoch of periastron passage 1,
        [semimajor axis 2, eccentricity 2, etc.],
        [parallax, [mass1, mass2, ..], total_mass/m0]

    where 1 corresponds to the first orbiting object, 2 corresponds
    to the second, etc. Mass1, mass2, ... correspond to masses of secondary
    bodies. If `fit_secondary_mass` is set to True, the last element of this
    list is initialized to the mass of the primary. If not, it is
    initialized to the total system mass.

    Written: Sarah Blunt, Henry Ngo, Jason Wang, 2018
    """

    def __init__(self, num_secondary_bodies, data_table, stellar_mass,
                 plx, mass_err=0, plx_err=0, restrict_angle_ranges=None,
                 tau_ref_epoch=58849, fit_secondary_mass=False, results=None):

        self.num_secondary_bodies = num_secondary_bodies
        self.sys_priors = []
        self.labels = []
        self.results = []
        self.fit_secondary_mass = fit_secondary_mass
        self.tau_ref_epoch = tau_ref_epoch

        #
        # Group the data in some useful ways
        #

        self.data_table = data_table
        # Creates a copy of the input in case data_table needs to be modified
        self.input_table = self.data_table.copy()

        # List of arrays of indices corresponding to each body
        self.body_indices = []

        # List of arrays of indices corresponding to epochs in RA/Dec for each body
        self.radec = []

        # List of arrays of indices corresponding to epochs in SEP/PA for each body
        self.seppa = []

        # List of index arrays corresponding to each rv for each body
        self.rv = []

        radec_indices = np.where(self.data_table['quant_type'] == 'radec')
        seppa_indices = np.where(self.data_table['quant_type'] == 'seppa')

        rv_indices = np.where(self.data_table['quant_type'] == 'rv')

        # save indicies for all of the ra/dec, sep/pa measurements for convenience
        self.all_radec = radec_indices
        self.all_seppa = seppa_indices

        for body_num in np.arange(self.num_secondary_bodies+1):

            self.body_indices.append(
                np.where(self.data_table['object'] == body_num)
            )

            self.radec.append(
                np.intersect1d(self.body_indices[body_num], radec_indices)
            )
            self.seppa.append(
                np.intersect1d(self.body_indices[body_num], seppa_indices)
            )
            self.rv.append(
                np.intersect1d(self.body_indices[body_num], rv_indices)
            )

        # we should track the influence of the planet(s) on each other/the star if we are not fitting massless planets and 
        # we are not fitting relative astrometry of just a single body
        self.track_planet_perturbs = self.fit_secondary_mass and \
                                     ((len(self.radec[1]) + len(self.seppa[1]) + len(self.rv[1]) < len(data_table)) or \
                                      (self.num_secondary_bodies > 1))

        if restrict_angle_ranges:
            angle_upperlim = np.pi
        else:
            angle_upperlim = 2.*np.pi

        #
        # Set priors for each orbital element
        #

        for body in np.arange(num_secondary_bodies):
            # Add semimajor axis prior
            self.sys_priors.append(priors.LogUniformPrior(0.001, 1e7))
            self.labels.append('sma{}'.format(body+1))

            # Add eccentricity prior
            self.sys_priors.append(priors.UniformPrior(0., 1.))
            self.labels.append('ecc{}'.format(body+1))

            # Add inclination angle prior
            self.sys_priors.append(priors.SinPrior())
            self.labels.append('inc{}'.format(body+1))

            # Add argument of periastron prior
            self.sys_priors.append(priors.UniformPrior(0., 2.*np.pi))
            self.labels.append('aop{}'.format(body+1))

            # Add position angle of nodes prior
            self.sys_priors.append(priors.UniformPrior(0., angle_upperlim))
            self.labels.append('pan{}'.format(body+1))

            # Add epoch of periastron prior.
            self.sys_priors.append(priors.UniformPrior(0., 1.))
            self.labels.append('tau{}'.format(body+1))

        #
        # Set priors on total mass and parallax
        #
        self.labels.append('plx')
        if plx_err > 0:
            self.sys_priors.append(priors.GaussianPrior(plx, plx_err))
        else:
            self.sys_priors.append(plx)

        # checking for rv data to include appropriate rv priors:

        if len(self.rv[0]) > 0 and self.fit_secondary_mass:
            self.sys_priors.append(priors.UniformPrior(-5, 5))  # gamma prior in km/s
            self.labels.append('gamma')

            self.sys_priors.append(priors.LogUniformPrior(1e-4, 0.05))  # jitter prior in km/s
            self.labels.append('sigma')

        if self.fit_secondary_mass:
<<<<<<< HEAD
            for body in np.arange(num_secondary_bodies):
                self.sys_priors.append(priors.LogUniformPrior(1e-6, 1)) # in Solar masses for now
                self.labels.append('m{}'.format(body+1))
=======
            for body in np.arange(num_secondary_bodies)+1:
                self.sys_priors.append(priors.LogUniformPrior(1e-3, 2))  # in Solar masses for now
                self.labels.append('m{}'.format(body))
>>>>>>> 8980ae83
            self.labels.append('m0')
        else:
            self.labels.append('mtot')

        # still need to append m0/mtot, even though labels are appended above
        if mass_err > 0:
            self.sys_priors.append(priors.GaussianPrior(stellar_mass, mass_err))
        else:
            self.sys_priors.append(stellar_mass)

        # add labels dictionary for parameter indexing
        self.param_idx = dict(zip(self.labels, np.arange(len(self.labels))))

    def compute_model(self, params_arr):
        """
        Compute model predictions for an array of fitting parameters.

        Args:
            params_arr (np.array of float): RxM array
                of fitting parameters, where R is the number of
                parameters being fit, and M is the number of orbits
                we need model predictions for. Must be in the same order
                documented in ``System()`` above. If M=1, this can be a 1d array.

        Returns:
            np.array of float: Nobsx2xM array model predictions. If M=1, this is
            a 2d array, otherwise it is a 3d array.
        """

        if len(params_arr.shape) == 1:
            model = np.zeros((len(self.data_table), 2))
            jitter = np.zeros((len(self.data_table), 2))
        else:
            model = np.zeros((len(self.data_table), 2, params_arr.shape[1]))
            jitter = np.zeros((len(self.data_table), 2, params_arr.shape[1]))
            
        if self.track_planet_perturbs:
            radec_perturb = np.zeros(model.shape)

        if len(self.rv[0]) > 0 and self.fit_secondary_mass:
            gamma = params_arr[6*self.num_secondary_bodies + 1]  # km/s

            # need to put planetary rv later
            # Both gamma and jitter will be default values if fitting for secondary masses later
            total_rv0 = gamma
            jitter[self.rv[0], 0] = params_arr[6*self.num_secondary_bodies + 2]  # km/s
            jitter[self.rv[0], 1] = np.nan
        else:
            total_rv0 = 0  # If we're not fitting rv, then we don't regard the total rv and will not use this
<<<<<<< HEAD
=======

        for body_num in np.arange(self.num_secondary_bodies)+1:
>>>>>>> 8980ae83

        for body_num in np.arange(self.num_secondary_bodies)+1:
            # we're going to compute at all epochs for convenience of indexing right now
            # self.radec, and self.seppa index into the entire data table, not just the values for a particular body
            epochs = self.data_table['epoch']#[self.body_indices[body_num]] 
            startindex = 6 * (body_num - 1)
            sma = params_arr[startindex]
            ecc = params_arr[startindex + 1]
            inc = params_arr[startindex + 2]
            argp = params_arr[startindex + 3]
            lan = params_arr[startindex + 4]
            tau = params_arr[startindex + 5]
            plx = params_arr[6 * self.num_secondary_bodies]

            if self.fit_secondary_mass:
                # mass of secondary bodies are in order from -1-num_bodies until -2 in order.
                mass = params_arr[-1-self.num_secondary_bodies+(body_num-1)]
                m0 = params_arr[-1]
                mtot = m0 + mass
                # TODO: include the masses of other bodies?
            else:
                # if not fitting for secondary mass, then total mass must be stellar mass
                mass = None
                m0 = None
                mtot = params_arr[-1]

            # i = 1,2,3... (companion index)

            raoff, decoff, vz_i = kepler.calc_orbit(
                epochs, sma, ecc, inc, argp, lan, tau, plx, mtot,
                mass_for_Kamp=m0, tau_ref_epoch=self.tau_ref_epoch
            )

            # raoff, decoff, vz are scalers if the length of epochs is 1. 
            # Jason is too lazy to figure out how to make it return a one element array without breaking everything else
            # so hard code it here to convert them into 1-element numpy arrays. 
            if len(epochs) == 1:
                raoff = np.array([raoff])
                decoff = np.array([decoff])
                vz = np.array([vz_i])


            # vz_i is the ith companion radial velocity
            if self.fit_secondary_mass:
                vz0 = vz_i*-(mass/m0)  # calculating stellar velocity due to ith companion
                total_rv0 = total_rv0 + vz0  # Adding stellar velocity and gamma

            # for the model points that correspond to this planet's orbit, add the model prediction
            # RA/Dec
            if len(self.radec[body_num]) > 0: # (prevent empty array dimension errors)
                model[self.radec[body_num], 0] = raoff[self.radec[body_num]]
                model[self.radec[body_num], 1] = decoff[self.radec[body_num]]

            # Sep/PA
            if len(self.seppa[body_num]) > 0:
                sep, pa = radec2seppa(raoff, decoff)

                model[self.seppa[body_num], 0] = sep[self.seppa[body_num]]
                model[self.seppa[body_num], 1] = pa[self.seppa[body_num]]

            # RV
            if len(self.rv[body_num]) > 0:
                model[self.rv[body_num], 0] = vz_i[self.rv[body_num]]
                model[self.rv[body_num], 1] = np.nan

            # for the other epochs, if we are fitting for the mass of the planets, then they will perturb the star
            # add the perturbation on the star due to this planet on the relative astrometry of the planet that was measured
            # We are superimposing the Keplerian orbits, so we can add it linearly, scaled by the mass. 
            if self.track_planet_perturbs:
                for other_body_num in range(self.num_secondary_bodies+1):
                    # skip itself since the the 2-body problem is measuring the planet-star separation already
                    if body_num == other_body_num:
                        continue
                    ## NOTE: we are only handling ra/dec and sep/pa right now
                    ## TOOD: integrate RV into this
                    if len(self.radec[other_body_num]) > 0:
                        radec_perturb[self.radec[other_body_num], 0] += -(mass/m0) * raoff[self.radec[other_body_num]]
                        radec_perturb[self.radec[other_body_num], 1] += -(mass/m0) * decoff[self.radec[other_body_num]] 
                    if len(self.seppa[other_body_num]) > 0:
                        radec_perturb[self.seppa[other_body_num], 0] += -(mass/m0) * raoff[self.seppa[other_body_num]]
                        radec_perturb[self.seppa[other_body_num], 1] += -(mass/m0) * decoff[self.seppa[other_body_num]]

        if self.fit_secondary_mass:
            if len(total_rv0[self.rv[0]]) > 0:
                model[self.rv[0], 0] = total_rv0[self.rv[0]]
                model[self.rv[0], 1] = np.nan  # nans only for rv indices

        # add the effects of other planets on the measured astrometry
        if self.track_planet_perturbs:
            for body_num in range(self.num_secondary_bodies+1):
                if len(self.radec[body_num]) > 0:
                    model[self.radec[body_num]] -= radec_perturb[self.radec[body_num]]

                if len(self.seppa[body_num]) > 0:
                    # for seppa, add the perturbations in radec space and convert back
                    ra_unperturb, dec_unperturb = seppa2radec(model[self.seppa[body_num], 0], model[self.seppa[body_num], 1])
                    ra_perturb = ra_unperturb - radec_perturb[self.seppa[body_num], 0]
                    dec_perturb = dec_unperturb - radec_perturb[self.seppa[body_num], 1]
                    sep_perturb, pa_perturb = radec2seppa(ra_perturb, dec_perturb)

                    model[self.seppa[body_num], 0] = sep_perturb
                    model[self.seppa[body_num], 1] = pa_perturb


        return model, jitter

    def convert_data_table_radec2seppa(self, body_num=1):
        """
        Converts rows of self.data_table given in radec to seppa.
        Note that self.input_table remains unchanged.

        Args:
            body_num (int): which object to convert (1 = first planet)
        """
        for i in self.radec[body_num]:  # Loop through rows where input provided in radec
            # Get ra/dec values
            ra = self.data_table['quant1'][i]
            ra_err = self.data_table['quant1_err'][i]
            dec = self.data_table['quant2'][i]
            dec_err = self.data_table['quant2_err'][i]
            # Convert to sep/PA
            sep, pa = radec2seppa(ra, dec)
            sep_err = 0.5*(ra_err+dec_err)
            pa_err = np.degrees(sep_err/sep)

            # Update data_table
            self.data_table['quant1'][i] = sep
            self.data_table['quant1_err'][i] = sep_err
            self.data_table['quant2'][i] = pa
            self.data_table['quant2_err'][i] = pa_err
            self.data_table['quant_type'][i] = 'seppa'
            # Update self.radec and self.seppa arrays
            self.radec[body_num] = np.delete(
                self.radec[body_num], np.where(self.radec[body_num] == i)[0])
            self.seppa[body_num] = np.append(self.seppa[body_num], i)

    def add_results(self, results):
        """
        Adds an orbitize.results.Results object to the list in system.results

        Args:
            results (orbitize.results.Results object): add this object to list
        """
        self.results.append(results)

    def clear_results(self):
        """
        Removes all stored results
        """
        self.results = []


def radec2seppa(ra, dec, mod180=False):
    """
    Convenience function for converting from
    right ascension/declination to separation/
    position angle.

    Args:
        ra (np.array of float): array of RA values, in mas
        dec (np.array of float): array of Dec values, in mas
        mod180 (Bool): if True, output PA values will be given
            in range [180, 540) (useful for plotting short
            arcs with PAs that cross 360 during observations)
            (default: False)


    Returns:
        tulple of float: (separation [mas], position angle [deg])

    """
    sep = np.sqrt((ra**2) + (dec**2))
    pa = np.degrees(np.arctan2(ra, dec)) % 360.

    if mod180:
        pa[pa < 180] += 360

    return sep, pa

def seppa2radec(sep, pa):
    """
    Convenience function to convert sep/pa to ra/dec

    Args:
        sep (np.array of float): array of separation in mas
        pa (np.array of float): array of position angles in degrees

    Returns:
        tuple: (ra [mas], dec [mas])
    """
    ra = sep * np.sin(np.radians(pa))
    dec = sep * np.cos(np.radians(pa))

    return ra, dec<|MERGE_RESOLUTION|>--- conflicted
+++ resolved
@@ -165,15 +165,9 @@
             self.labels.append('sigma')
 
         if self.fit_secondary_mass:
-<<<<<<< HEAD
-            for body in np.arange(num_secondary_bodies):
-                self.sys_priors.append(priors.LogUniformPrior(1e-6, 1)) # in Solar masses for now
-                self.labels.append('m{}'.format(body+1))
-=======
             for body in np.arange(num_secondary_bodies)+1:
-                self.sys_priors.append(priors.LogUniformPrior(1e-3, 2))  # in Solar masses for now
+                self.sys_priors.append(priors.LogUniformPrior(1e-6, 2))  # in Solar masses for now
                 self.labels.append('m{}'.format(body))
->>>>>>> 8980ae83
             self.labels.append('m0')
         else:
             self.labels.append('mtot')
@@ -223,11 +217,6 @@
             jitter[self.rv[0], 1] = np.nan
         else:
             total_rv0 = 0  # If we're not fitting rv, then we don't regard the total rv and will not use this
-<<<<<<< HEAD
-=======
-
-        for body_num in np.arange(self.num_secondary_bodies)+1:
->>>>>>> 8980ae83
 
         for body_num in np.arange(self.num_secondary_bodies)+1:
             # we're going to compute at all epochs for convenience of indexing right now
