--- conflicted
+++ resolved
@@ -144,20 +144,13 @@
         
         if self.fit_secondary_mass:
             for body in np.arange(num_secondary_bodies):
-<<<<<<< HEAD
-                    self.sys_priors.append(priors.JeffreysPrior(1e-6, 1)) # in Solar masses for now
-                    self.labels.append("m{0}".format(body+1))
-        
-        self.labels.append('mtot')
-=======
                 self.sys_priors.append(priors.LogUniformPrior(1e-6, 1)) # in Solar masses for now
-                self.labels.append('m{}'.format(body))
+                self.labels.append('m{}'.format(body+1))
             self.labels.append('m0')
         else:
             self.labels.append('mtot')
 
         # still need to append m0/mtot, even though labels are appended above
->>>>>>> 2fd77682
         if mass_err > 0:
             self.sys_priors.append(priors.GaussianPrior(stellar_mass, mass_err))
         else:
