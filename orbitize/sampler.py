--- conflicted
+++ resolved
@@ -355,16 +355,11 @@
             pos+=num_to_fill        
         
         self.results.add_samples(
-<<<<<<< HEAD
-        np.array(output_orbits),
-        output_lnlikes)
-        
-        return (output_orbits)
-=======
             np.array(output_orbits),
             output_lnlikes, labels=self.system.labels
         )
->>>>>>> d41b4d7f
+
+        return np.array(output_orbits)
 
 
 
