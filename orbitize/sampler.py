import orbitize.lnlike
import orbitize.priors
import sys
import abc
import numpy as np
import emcee

# Python 2 & 3 handle ABCs differently
if sys.version_info[0] < 3:
    ABC = abc.ABCMeta('ABC', (), {})
else:
    ABC = abc.ABC

class Sampler(ABC):
    """
    Abstract base class for sampler objects.
    All sampler objects should inherit from this class.
    (written): Sarah Blunt, 2018
    """

    def __init__(self, system, like='chi2_lnlike'):
        self.system = system

        # check if likliehood fuction is a string of a function
        if callable(like):
            self.lnlike = like
        else:
            self.lnlike = getattr(orbitize.lnlike, like)

    @abc.abstractmethod
    def run_sampler(self, total_orbits):
        pass


class OFTI(Sampler):
    """
    OFTI Sampler
    Args:
        lnlike (string): name of likelihood function in ``lnlike.py``
        system (system.System): system.System object
    """
    def __init__(self, system, like='chi2_lnlike'):
        super(OFTI, self).__init__(system, like=like)

    def prepare_samples(self, num_samples):
        """
        Prepare some orbits for rejection sampling. This draws random orbits
        from priors, and performs scale & rotate.
        Args:
            num_samples (int): number of orbits to prepare for OFTI to run
                rejection sampling on
        Return:
            np.array: array of prepared samples. The first dimension has size of num_samples. 
            This should be passed into ``reject()``
        (written):Isabel Angelo & Sarah Blunt (2018)
        """
        #to do: modify to work for multi-planet systems
        
        pri = self.system.sys_priors
        
        #generate sample orbits
        samples = np.empty([len(pri), num_samples])
        for i in range(len(pri)): 
            samples[i, :] = pri[i].draw_samples(num_samples)
        
        #compute seppa of generated orbits   
        ra, dec, vc = map(kepler.calc_orbit, samples)
        sep, pa = self.system.radec2seppa(ra, dec)
        
        #compute observational uncertainties in seppa
        
        if len(self.system.seppa != 0): #check for seppa data
            #extract from data table
            seppa_index = self.system.seppa[0][0]
            
            sep_observed = self.system.data_table[seppa_index][1]
            sep_err = self.system.data_table[seppa_index][2]
            pa_observed = self.system.data_table[seppa_index][3]
            pa_err = self.system.data_table[seppa_index][4]
            
        else: #for if there are only radec datatypes
            #extract from data table and convert to seppa
            radec_index = self.system.radec[0][0]
            
            ra_observed = self.system.data_table[radec_index][1]
            ra_err = self.system.data_table[radec_index][2]
            dec_observed = self.system.data_table[radec_index][3]
            dec_err = self.system.data_table[radec_index][4]
            
            sep_observed, pa_observed = self.system.radec2seppa(ra_observed, dec_observed)
            sep_err, pa_err = self.system.radec2seppa(ra_err, dec_err)    
        
        #generate offsets from observational uncertainties
        sep_offsets = sep_err * np.random.randn(sep.size)
        pa_offsets = pa_err * np.random.randn(pa.size)  
        

        #perform scale-and-rotate
        samples[0] *= (sep_observed + sep_err)/sep
        samples[3] += ((pa_observed - pa + pa_err) % 360)
        
        return samples
        

    def reject(self, orbit_configs):
        """
        Runs rejection sampling on some prepared samples
        Args:
            orbit_configs (np.array): array of prepared samples. The first dimension has size `num_samples`. This should be the output of ``prepare_samples()``
        Return:
            np.array: a subset of orbit_configs that are accepted based on the data.
            
        (written):Isabel Angelo (2018)    
        """
        #generate seppa for all remaining epochs
        ra, dec, vc = kepler.calc_orbit(orbit_configs) #how to edit this to generate for all epoch?
        sep, pa = self.system.radec2seppa(ra, dec)
        
        #compute probability for each orbit        
        seppa_obs = np.column_stack((self.system.data_table[seppa_index][1],self.system.data_table[seppa_index][3]))
        seppa_errs = np.column_stack((self.system.data_table[seppa_index][2],self.system.data_table[seppa_index][4]))

        chi2 = [lnlike.chi2_lnlike(data, errors, orbit) for orbit in orbit_configs]
        #CHECK: dimensions of chi2 should be n_orbits x n_epochs x 2
        
        #convert to probability
        chi2_sum = np.sum(chi2, axis = 1) #sum over all epochs
        p = np.e**(-chi2_sum/2.)
        
        #reject orbits with p<randomly generate number until desired orbits reached
        max_orbits = 10000 #default, should be left to user
        saved_orbits = ([])
        
        for prob in p:
            if prob < np.random.random():
                np.append(saved_orbits,samples[prob.index])
            if len(saved_orbits) >= max_orbits:
                break
        
        return saved_orbits
                

    def run_sampler(self, total_orbits):
        """
        Runs OFTI until we get the number of total accepted orbits we want. 
        Args:
            total_orbits (int): total number of accepted possible orbits that
                are desired
        Return:
            np.array: array of accepted orbits. First dimension has size ``total_orbits``.
        """
        # this function shold first check if we have reached enough orbits, and break when we do

        # put outputs of calc_orbit into format specified by mask passed from System object. Feed these arrays of data, model, and errors into lnlike.py
        pass


class PTMCMC(Sampler):
    """
    Parallel-Tempered MCMC Sampler using the emcee Affine-infariant sampler

    NOTE: emcee will no longer support PTSampler in emcee v3.0. Would need to use ptemcee instead (or use the EnsembleSampler)

    Args:
        lnlike (string): name of likelihood function in ``lnlike.py``
        system (system.System): system.System object
        num_temps (int): number of temperatures to run the sampler at
        num_walkers (int): number of walkers at each temperature
        num_threads (int): number of threads to use for parallelization (default=1)

    (written): Jason Wang, Henry Ngo, 2018
    """
    def __init__(self, lnlike, system, num_temps, num_walkers, num_threads=1):
        super(PTMCMC, self).__init__(system, like=lnlike)
        self.num_temps = num_temps
        self.num_walkers = num_walkers
        self.num_threads = num_threads

        # get priors from the system class
        self.priors = system.sys_priors

        # initialize walkers initial postions
        self.num_params = len(self.priors)
        init_positions = []
        for prior in self.priors:
            # draw them uniformly becase we don't know any better right now
            # todo: be smarter in the future
            random_init = prior.draw_samples(num_walkers*num_temps).reshape([num_temps, num_walkers])

            init_positions.append(random_init)

        # make this an numpy array, but combine the parameters into a shape of (ntemps, nwalkers, nparams)
        # we currently have a list of [ntemps, nwalkers] with nparam arrays. We need to make nparams the third dimension
        # save this as the current position
        self.curr_pos = np.dstack(init_positions)

    def run_sampler(self, total_orbits, burn_steps=0, thin=1):
        """
        Runs PT MCMC sampler. Results are stored in self.chain, and self.lnlikes

        Can be run multiple times if you want to pause and insepct things.
        Each call will continue from the end state of the last execution

        Args:
            total_orbits (int): total number of accepted possible
                orbits that are desired. This equals
                ``num_steps_per_walker``x``num_walkers``
            burn_steps (int): optional paramter to tell sampler
                to discard certain number of steps at the beginning
            thin (int): factor to thin the steps of each walker
                by to remove correlations in the walker steps

        Returns:
            emcee.sampler object
        """
        sampler = emcee.PTSampler(self.num_temps, self.num_walkers, self.num_params, self._logl,orbitize.priors.all_lnpriors, threads=self.num_threads, logpargs=[self.priors,] )


        for pos, lnprob, lnlike in sampler.sample(self.curr_pos, iterations=burn_steps, thin=thin):
            pass

        sampler.reset()
        self.curr_pos = pos
        print('Burn in complete')

        for pos, lnprob, lnlike in sampler.sample(pos, lnprob0=lnprob, lnlike0=lnlike,
                                                        iterations=total_orbits, thin=thin):
            pass

        self.curr_pos = pos
        self.chain = sampler.chain
        self.lnlikes = sampler.lnprobability

        return sampler

    def _logl(self, params):
        """
        log likelihood function for emcee that interfaces with the orbitize objectts
        Comptues the sum of the log likelihoods of all the data given the input model

        Args:
            params (np.array): 1-D numpy array of size self.num_params

        Returns:
            lnlikes (float): sum of all log likelihoods of the data given input model

        """
        # compute the model based on system params
        model = self.system.compute_model(params)

        # fold data/errors to match model output shape. In particualr, quant1/quant2 are interleaved
        data = np.array([self.system.data_table['quant1'], self.system.data_table['quant2']]).T
        errs = np.array([self.system.data_table['quant1_err'], self.system.data_table['quant2_err']]).T

        # todo: THIS ONLY WORKS FOR 1 PLANET. Could in the future make this a for loop to work for multiple planets.
        seppa_indices = np.union1d(self.system.seppa[0], self.system.seppa[1])

        # compute lnlike now
        lnlikes =  self.lnlike(data, errs, model, seppa_indices)

        # return sum of lnlikes (aka product of likeliehoods)
        return np.nansum(lnlikes)
<<<<<<< HEAD
=======

class EnsembleMCMC(Sampler):
    """
    Affine-Invariant Ensemble MCMC Sampler using emcee

    Args:
        lnlike (string): name of likelihood function in ``lnlike.py``
        system (system.System): system.System object
        num_walkers (int): number of walkers at each temperature
        num_threads (int): number of threads to use for parallelization (default=1)

    (written): Jason Wang, Henry Ngo, 2018
    """
    def __init__(self, lnlike, system, num_walkers, num_threads=1):
        super(EnsembleMCMC, self).__init__(system, like=lnlike)
        self.num_walkers = num_walkers
        self.num_threads = num_threads

        # get priors from the system class
        self.priors = system.sys_priors

        # initialize walkers initial postions
        self.num_params = len(self.priors)
        init_positions = []
        for prior in self.priors:
            # draw them uniformly becase we don't know any better right now
            # todo: be smarter in the future
            random_init = prior.draw_samples(num_walkers)

            init_positions.append(random_init)

        # make this an numpy array, but combine the parameters into a shape of (nwalkers, nparams)
        # we currently have a list of arrays where each entry is num_walkers prior draws for each parameter
        # We need to make nparams the second dimension, so we have to transpose the stacked array
        self.curr_pos = np.stack(init_positions).T

    def run_sampler(self, total_orbits, burn_steps=0, thin=1):
        """
        Runs the Affine-Invariant MCMC sampler. Results are stored in self.chain, and self.lnlikes

        Can be run multiple times if you want to pause and inspect things.
        Each call will continue from the end state of the last execution

        Args:
            total_orbits (int): total number of accepted possible
                orbits that are desired. This equals
                ``num_steps_per_walker``x``num_walkers``
            burn_steps (int): optional paramter to tell sampler
                to discard certain number of steps at the beginning
            thin (int): factor to thin the steps of each walker
                by to remove correlations in the walker steps

        Returns:
            emcee.sampler object
        """
        # sampler = emcee.EnsembleSampler(num_walkers, self.num_params, self._logl, orbitize.priors.all_lnpriors, threads=num_threads, logpargs=[self.priors,] )
        sampler = emcee.EnsembleSampler(self.num_walkers, self.num_params, self._logl, threads=self.num_threads)

        for pos, lnprob, lnlike in sampler.sample(self.curr_pos, iterations=burn_steps, thin=thin):
            pass

        sampler.reset()
        self.curr_pos = pos
        print('Burn in complete')

        for pos, lnprob, lnlike in sampler.sample(pos, lnprob0=lnprob, iterations=total_orbits, thin=thin):
            pass

        self.curr_pos = pos
        self.chain = sampler.chain
        self.lnlikes = sampler.lnprobability

        return sampler

    def _logl(self, params):
        """
        log likelihood function for emcee that interfaces with the orbitize objectts
        Comptues the sum of the log likelihoods of all the data given the input model

        Args:
            params (np.array): 1-D numpy array of size self.num_params

        Returns:
            lnlikes (float): sum of all log likelihoods of the data given input model

        """
        # compute the model based on system params
        model = self.system.compute_model(params)

        # fold data/errors to match model output shape. In particualr, quant1/quant2 are interleaved
        data = np.array([self.system.data_table['quant1'], self.system.data_table['quant2']]).T
        errs = np.array([self.system.data_table['quant1_err'], self.system.data_table['quant2_err']]).T

        # todo: THIS ONLY WORKS FOR 1 PLANET. Could in the future make this a for loop to work for multiple planets.
        seppa_indices = np.union1d(self.system.seppa[0], self.system.seppa[1])

        # compute lnlike now
        lnlikes =  self.lnlike(data, errs, model, seppa_indices)

        # return sum of lnlikes (aka product of likeliehoods)
        return np.nansum(lnlikes)
>>>>>>> 44564025
<|MERGE_RESOLUTION|>--- conflicted
+++ resolved
@@ -143,6 +143,7 @@
     def run_sampler(self, total_orbits):
         """
         Runs OFTI until we get the number of total accepted orbits we want. 
+
         Args:
             total_orbits (int): total number of accepted possible orbits that
                 are desired
@@ -260,8 +261,6 @@
 
         # return sum of lnlikes (aka product of likeliehoods)
         return np.nansum(lnlikes)
-<<<<<<< HEAD
-=======
 
 class EnsembleMCMC(Sampler):
     """
@@ -362,5 +361,4 @@
         lnlikes =  self.lnlike(data, errs, model, seppa_indices)
 
         # return sum of lnlikes (aka product of likeliehoods)
-        return np.nansum(lnlikes)
->>>>>>> 44564025
+        return np.nansum(lnlikes)