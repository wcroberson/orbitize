import numpy as np
import astropy.units as u
import astropy.constants as consts
import sys
import abc
import math
import time
import orbitize.conversions

import emcee
import ptemcee
import multiprocessing as mp
from multiprocessing import Pool

import orbitize.lnlike
import orbitize.priors
import orbitize.kepler
from orbitize import cuda_ext
from orbitize.system import radec2seppa
import orbitize.results
import copy
import matplotlib.pyplot as plt

class Sampler(abc.ABC):
    """
    Abstract base class for sampler objects.
    All sampler objects should inherit from this class.

    Written: Sarah Blunt, 2018
    """

    def __init__(self, system, like='chi2_lnlike', custom_lnlike=None, use_c = True, use_gpu = False):
        self.system = system

        # check if `like` is a string or a function
        if callable(like):
            self.lnlike = like
        else:
            self.lnlike = getattr(orbitize.lnlike, like)

        self.custom_lnlike = custom_lnlike
        self.use_c = use_c
        self.use_gpu = use_gpu

        # check if need to handle covariances
        self.has_corr = np.any(~np.isnan(self.system.data_table['quant12_corr']))

    @abc.abstractmethod
    def run_sampler(self, total_orbits, use_c = None, use_gpu = None):
        pass

<<<<<<< HEAD
    def _logl(self, params, use_c, use_gpu):
=======
    def _logl(self, params, hipparcos=False):
>>>>>>> 2029a00b
        """
        log likelihood function that interfaces with the orbitize objects
        Comptues the sum of the log likelihoods of the data given the input model

        Args:
            params (np.array of float): RxM array
                of fitting parameters, where R is the number of
                parameters being fit, and M is the number of orbits
                we need model predictions for. Must be in the same order
                documented in System() above. If M=1, this can be a 1d array.

        Returns:
            lnlikes (float): sum of all log likelihoods of the data given input model

        """
        # compute the model based on system params
        model, jitter = self.system.compute_model(params, use_c = use_c, use_gpu = use_gpu)

        # fold data/errors to match model output shape. In particualr, quant1/quant2 are interleaved
        data = np.array([self.system.data_table['quant1'], self.system.data_table['quant2']]).T

        # errors below required for lnlike function below
        errs = np.array([self.system.data_table['quant1_err'],
                         self.system.data_table['quant2_err']]).T
        # covariances/correlations, if applicable
        # we're doing this check now because the likelihood computation is much faster if we can skip it.
        if self.has_corr:
            corrs = self.system.data_table['quant12_corr']
        else:
            corrs = None

        # grab all seppa indices
        seppa_indices = self.system.all_seppa

        # compute lnlike
        lnlikes = self.lnlike(data, errs, corrs, model, jitter, seppa_indices)

        # return sum of lnlikes (aka product of likeliehoods)
        lnlikes_sum = np.nansum(lnlikes, axis=(0, 1))

        if self.custom_lnlike is not None:
            lnlikes_sum += self.custom_lnlike(params)
        

        if self.system.hipparcos_number is not None:

            # compute Ra/Dec predictions at the Hipparcos IAD epochs
            raoff_model, deoff_model, _ = self.system.compute_all_orbits(
                params, epochs=self.system.hipparcos_IAD.epochs_mjd
            ) 

            # select body 0 raoff/deoff predictions & feed into Hip IAD lnlike fn
            lnlikes_sum += self.system.hipparcos_IAD.compute_lnlike(
                raoff_model[:,0,:], deoff_model[:,0,:], params
            )

        return lnlikes_sum


class OFTI(Sampler,):
    """
    OFTI Sampler

    Args:
        like (string): name of likelihood function in ``lnlike.py``
        system (system.System): ``system.System`` object
        custom_lnlike (func): ability to include an addition custom likelihood function in the fit.
            the function looks like ``clnlikes = custon_lnlike(params)`` where ``params is a RxM array
            of fitting parameters, where R is the number of orbital paramters (can be passed in system.compute_model()),
            and M is the number of orbits we need model predictions for. It returns ``clnlikes`` which is an array of
            length M, or it can be a single float if M = 1.

    Written: Isabel Angelo, Sarah Blunt, Logan Pearce, 2018
    """
    def __init__(self, system, like='chi2_lnlike', custom_lnlike=None, use_c = True, use_gpu = False):

        super(OFTI, self).__init__(system, like=like, custom_lnlike=custom_lnlike, use_c = use_c, use_gpu = use_gpu)
      
        # compute priors and columns containing ra/dec and sep/pa
        self.priors = self.system.sys_priors

        # convert RA/Dec rows to sep/PA
        convert_warning_print = False
        for body_num in np.arange(self.system.num_secondary_bodies) + 1:
            if len(self.system.radec[body_num]) > 0:
                # only print the warning once. 
                if not convert_warning_print:
                    print('Converting ra/dec data points in data_table to sep/pa. Original data are stored in input_table.')
                    convert_warning_print = True
                self.system.convert_data_table_radec2seppa(body_num=body_num)

        # these are of type astropy.table.column
        self.sep_observed = self.system.data_table[np.where(
            self.system.data_table['quant_type'] == 'seppa')]['quant1'].copy()
        self.pa_observed = self.system.data_table[np.where(
            self.system.data_table['quant_type'] == 'seppa')]['quant2'].copy()
        self.sep_err = self.system.data_table[np.where(
            self.system.data_table['quant_type'] == 'seppa')]['quant1_err'].copy()
        self.pa_err = self.system.data_table[np.where(
            self.system.data_table['quant_type'] == 'seppa')]['quant2_err'].copy()
        self.meas_object = self.system.data_table[np.where(
            self.system.data_table['quant_type'] == 'seppa')]['object'].copy()

        # this is OK, ONLY IF we are only using self.epochs for computing RA/Dec from Keplerian elements
        self.epochs = np.array(self.system.data_table['epoch']) - self.system.tau_ref_epoch

        # distinguishing all epochs from sep/pa epochs
        self.epochs_seppa = np.array(self.system.data_table[np.where(
            self.system.data_table['quant_type'] == 'seppa')]['epoch']) - self.system.tau_ref_epoch

        self.epochs_rv = np.array(self.system.data_table[np.where(
            self.system.data_table['quant_type'] == 'rv')]['epoch']) - self.system.tau_ref_epoch

        # choose scale-and-rotate epoch
        # for multiplanet support, this is now a list. 
        # For each planet, we find the measurment for it that corresponds to the smallest astrometric error
        self.epoch_idx = []
        min_sep_indices = np.argsort(self.sep_err) # indices of sep err sorted from smallest to higheset
        min_sep_indices_body = self.meas_object[min_sep_indices] # the corresponding body_num that these sorted measurements correspond to
        for i in range(self.system.num_secondary_bodies):
            body_num = i + 1
            this_object_meas = np.where(min_sep_indices_body == body_num)[0]
            if np.size(this_object_meas) == 0:
                # no data, no scaling
                self.epoch_idx.append(None)
                continue
            # get the smallest measurement belonging to this body
            best_epoch = min_sep_indices[this_object_meas][0] # already sorted by argsort
            self.epoch_idx.append(best_epoch)
        
        if len(self.system.rv[0]) > 0 and self.system.fit_secondary_mass:  # checking for RV data
            self.rv_observed = self.system.data_table[np.where(
                self.system.data_table['quant_type'] == 'rv')]['quant1'].copy()
            self.rv_err = self.system.data_table[np.where(
                self.system.data_table['quant_type'] == 'rv')]['quant1_err'].copy()

            self.epoch_rv_idx = [np.argmin(self.rv_observed),
                                 np.argmax(self.rv_observed)]

        # create an empty results object
        self.results = orbitize.results.Results(
            sampler_name=self.__class__.__name__,
            post=None,
            lnlike=None,
            tau_ref_epoch=self.system.tau_ref_epoch,
            data=self.system.data_table,
            num_secondary_bodies=self.system.num_secondary_bodies,
            fitting_basis=self.system.fitting_basis,
            xyz_epochs= self.system.best_epochs
        )

    def prepare_samples(self, num_samples, use_c = None, use_gpu = None):
        """
        Prepare some orbits for rejection sampling. This draws random orbits
        from priors, and performs scale & rotate.

        Args:
            num_samples (int): number of orbits to draw and scale & rotate for
                OFTI to run rejection sampling on

        Return:
            np.array: array of prepared samples. The first dimension has size of
            num_samples. This should be passed into ``OFTI.reject()``
        """

        # TODO: modify to work for multi-planet systems

        if use_c is None:
            use_c = self.use_c
        if use_gpu is None:
            use_gpu = self.use_gpu


        # generate sample orbits
        samples = np.empty([len(self.priors), num_samples])
        for i in range(len(self.priors)):
            if hasattr(self.priors[i], "draw_samples"):
                samples[i, :] = self.priors[i].draw_samples(num_samples)
            else: # param is fixed & has no prior
                samples[i, :] = self.priors[i] * np.ones(num_samples)

        for body_num in np.arange(self.system.num_secondary_bodies):
            # sma, ecc, inc, argp, lan, tau, plx, mtot = [s for s in samples]
            ref_ind = 6 * body_num
            sma = samples[ref_ind,:]
            ecc = samples[ref_ind + 1,:]
            inc = samples[ref_ind + 2,:]
            argp = samples[ref_ind + 3,:]
            lan = samples[ref_ind + 4,:]
            tau = samples[ref_ind + 5,:]
            plx = samples[6 * self.system.num_secondary_bodies,:]
            if self.system.fit_secondary_mass:
                m0 = samples[-1,:]
                m1 = samples[-1-self.system.num_secondary_bodies+body_num,:]
                mtot = m0 + m1
            else:
                mtot = samples[-1,:]
                m1 = None
            
            if "gamma" in self.system.labels:
                gamma = samples[6 * self.system.num_secondary_bodies + 1, :]  # Rob: added gamma and sigma parameters
            if "sigma" in self.system.labels:
                sigma = samples[6 * self.system.num_secondary_bodies + 2, :]

            min_epoch = self.epoch_idx[body_num]
            if min_epoch is None:
                # Don't need to rotate and scale if no astrometric measurments for this body. Brute force rejection sampling
                continue

            period_prescale = np.sqrt(
                4*np.pi**2*(sma*u.AU)**3/(consts.G*(mtot*u.Msun))
            )
            period_prescale = period_prescale.to(u.day).value
            meananno = self.epochs[min_epoch]/period_prescale - tau

            # compute sep/PA of generated orbits
            ra, dec, vc = orbitize.kepler.calc_orbit(
                self.epochs[min_epoch], sma, ecc, inc, argp, lan, tau, plx, mtot, 
                tau_ref_epoch=0, mass_for_Kamp=m1, tau_warning=False, use_c = use_c, use_gpu = use_gpu
            )
            sep, pa = orbitize.system.radec2seppa(ra, dec) # sep[mas], PA[deg]

            # generate Gaussian offsets from observational uncertainties
            sep_offset = np.random.normal(
                0, self.sep_err[min_epoch], size=num_samples
            )
            pa_offset =  np.random.normal(
                0, self.pa_err[min_epoch], size=num_samples
            )

            # calculate correction factors
            sma_corr = (sep_offset + self.sep_observed[min_epoch])/sep
            lan_corr = (pa_offset + self.pa_observed[min_epoch] - pa)

            # perform scale-and-rotate
            sma *= sma_corr # [AU]
            lan += np.radians(lan_corr) # [rad]
            lan = (lan + 2 * np.pi) % (2 * np.pi)

            if self.system.restrict_angle_ranges:
                argp[lan >= np.pi] += np.pi
                argp = argp % (2 * np.pi)
                lan[lan >= np.pi] -= np.pi

            period_new = np.sqrt(
                4*np.pi**2*(sma*u.AU)**3/(consts.G*(mtot*u.Msun))
            )
            period_new = period_new.to(u.day).value

            tau = (self.epochs[min_epoch]/period_new - meananno) % 1

            # updates samples with new values of sma, pan, tau
            samples[ref_ind,:] = sma
            samples[ref_ind + 3,:] = argp
            samples[ref_ind + 4,:] = lan
            samples[ref_ind + 5,:] = tau

        return samples

    def reject(self, samples, use_c = None, use_gpu = None):
        """
        Runs rejection sampling on some prepared samples.

        Args:
            samples (np.array): array of prepared samples. The first dimension \
                has size ``num_samples``. This should be the output of \
                ``prepare_samples()``.

        Return:
            tuple:

                np.array: a subset of ``samples`` that are accepted based on the
                data.

                np.array: the log likelihood values of the accepted orbits.

        """
<<<<<<< HEAD
        if use_c is None:
            use_c = self.use_c
        if use_gpu is None:
            use_gpu = self.use_gpu

        lnp = self._logl(samples, use_c, use_gpu)
=======
        lnp = self._logl(samples)

        # we just want the chi2 term for rejection, so compute the Gaussian normalization term and remove it
>>>>>>> 2029a00b
        errs = np.array([self.system.data_table['quant1_err'],
                         self.system.data_table['quant2_err']]).T

        if self.has_corr:
            corrs = self.system.data_table['quant12_corr']
        else:
            corrs = None
        lnp_scaled = lnp - orbitize.lnlike.chi2_norm_term(errs, corrs)

        # reject orbits with probability less than a uniform random number
        random_samples = np.log(np.random.random(len(lnp)))
        saved_orbit_idx = np.where(lnp_scaled > random_samples)[0]
        saved_orbits = np.array([samples[:, i] for i in saved_orbit_idx])
        lnlikes = np.array([lnp[i] for i in saved_orbit_idx])

        return saved_orbits, lnlikes

    def _sampler_process(self, output, total_orbits, num_cores, use_c, use_gpu, num_samples=10000, Value=0, lock=None):
        """
        Runs OFTI until it finds the number of total accepted orbits desired.
        Meant to be called by run_sampler.

        Args:
            output (manager.Queue): manager.Queue object to store results

            total_orbits (int): total number of accepted orbits desired by user

            num_cores(int): the number of cores that _run_sampler_base is being
                            run in parallel on.

            num_samples (int): number of orbits to prepare for OFTI to run
                rejection sampling on

            Value (mp.Value(int)): global counter for the orbits generated

            lock: mp.lock object to prevent issues caused by access to shared
                  memory by multiple processes
        Returns:
            output_orbits (np.array): array of accepted orbits,
                                      size: total_orbits

            output_lnlikes (np.array): array of log probabilities,
                                       size: total_orbits

        """

        np.random.seed()

        n_orbits_saved = 0
        output_orbits = np.empty((total_orbits, len(self.priors)))
        output_lnlikes = np.empty(total_orbits)

        # add orbits to `output_orbits` until `total_orbits` are saved
        while n_orbits_saved < total_orbits:

            samples = self.prepare_samples(num_samples, use_c = use_c, use_gpu = use_gpu)
            accepted_orbits, lnlikes = self.reject(samples, use_c = use_c, use_gpu = use_gpu)

            if len(accepted_orbits) == 0:
                pass
            else:
                n_accepted = len(accepted_orbits)
                maxindex2save = np.min([n_accepted, total_orbits - n_orbits_saved])
                output_orbits[n_orbits_saved: n_orbits_saved +
                              n_accepted] = accepted_orbits[0:maxindex2save]
                output_lnlikes[n_orbits_saved: n_orbits_saved+n_accepted] = lnlikes[0:maxindex2save]
                n_orbits_saved += maxindex2save

                # add to the value of the global variable
                with lock:
                    Value.value += maxindex2save

        output.put((np.array(output_orbits), output_lnlikes))
        return (np.array(output_orbits), output_lnlikes)

    def run_sampler(self, total_orbits, num_samples=10000, num_cores=None, use_c=None, use_gpu=None):
        """
        Runs OFTI in parallel on multiple cores until we get the number of total accepted orbits we want.
        Args:
            total_orbits (int): total number of accepted orbits desired by user
            num_samples (int): number of orbits to prepare for OFTI to run
                rejection sampling on. Defaults to 10000.
            num_cores (int): the number of cores to run OFTI on. Defaults to
                             number of cores availabe.
        Return:
            output_orbits (np.array): array of accepted orbits. Size: total_orbits.

        Written by: Vighnesh Nagpal(2019)

        """
        if use_c is None:
            use_c = self.use_c
        if use_gpu is None:
            use_gpu = self.use_gpu

        if use_gpu and cuda_ext:
            if num_cores and num_cores > 1:
                print("Warning: Only 1 core can be used with GPU")
            num_cores = 1
            print("using GPU!!!")

        if num_cores!=1:
            if num_cores==None:
                num_cores=mp.cpu_count()
            
            results=[]
            # orbits_saved is a global counter for the number of orbits generated 
            orbits_saved=mp.Value('i',0)
            
            manager = mp.Manager()            
            output = manager.Queue()

            # setup the processes
            lock = mp.Lock()
            nrun_per_core = int(np.ceil(float(total_orbits)/float(num_cores)))

            processes = [
                mp.Process(
                    target=self._sampler_process,
                    args=(output,nrun_per_core,num_cores,use_c,use_gpu,num_samples,
                        orbits_saved,lock)
                ) for x in range(num_cores)
            ]

            # start the processes
            for p in processes:
                p.start()

            # print out the number of orbits generated every second
            while orbits_saved.value < total_orbits:
                print(str(orbits_saved.value)+'/'+str(total_orbits)+' orbits found', end='\r')
                time.sleep(0.1)

            print(str(total_orbits)+'/'+str(total_orbits)+' orbits found', end='\r')

            # join the processes
            for p in processes:
                p.join()
            # get the results of each process from the queue
            for p in processes:
                results.append(output.get())

            # filling up the output_orbits array
            output_orbits = np.zeros((total_orbits, len(self.priors)))
            output_lnlikes = np.empty(total_orbits)
            pos = 0

            for p in results:
                num_to_fill = np.min([len(p[0]), total_orbits - pos])
                output_orbits[pos:pos+num_to_fill] = p[0][0:num_to_fill]
                output_lnlikes[pos:pos+num_to_fill] = p[1][0:num_to_fill]
                pos += num_to_fill

            self.results.add_samples(
                np.array(output_orbits),
                output_lnlikes, labels=self.system.labels
            )
            return output_orbits

        else:
            # this block is executed if num_cores=1
            n_orbits_saved = 0
            output_orbits = np.empty((total_orbits, len(self.priors)))
            output_lnlikes = np.empty(total_orbits)

            # add orbits to `output_orbits` until `total_orbits` are saved
            while n_orbits_saved < total_orbits:
                samples = self.prepare_samples(num_samples, use_c = use_c, use_gpu = use_gpu)
                accepted_orbits, lnlikes = self.reject(samples, use_c = use_c, use_gpu = use_gpu)

                if len(accepted_orbits) == 0:
                    pass
                else:
                    n_accepted = len(accepted_orbits)
                    maxindex2save = np.min([n_accepted, total_orbits - n_orbits_saved])

                    output_orbits[n_orbits_saved: n_orbits_saved +
                                  n_accepted] = accepted_orbits[0:maxindex2save]
                    output_lnlikes[n_orbits_saved: n_orbits_saved +
                                   n_accepted] = lnlikes[0:maxindex2save]
                    n_orbits_saved += maxindex2save

                    # print progress statement
                    print(str(n_orbits_saved)+'/'+str(total_orbits)+' orbits found', end='\r')

            self.results.add_samples(
                np.array(output_orbits),
                output_lnlikes, labels=self.system.labels
            )

            return output_orbits


class MCMC(Sampler):
    """
    MCMC sampler. Supports either parallel tempering or just regular MCMC. Parallel tempering will be run if ``num_temps`` > 1
    Parallel-Tempered MCMC Sampler uses ptemcee, a fork of the emcee Affine-infariant sampler
    Affine-Invariant Ensemble MCMC Sampler uses emcee.

    .. Warning:: may not work well for multi-modal distributions

    Args:
        system (system.System): system.System object
        num_temps (int): number of temperatures to run the sampler at. Parallel tempering will be
            used if num_temps > 1 (default=20)
        num_walkers (int): number of walkers at each temperature (default=1000)
        num_threads (int): number of threads to use for parallelization (default=1)
        like (str): name of likelihood function in ``lnlike.py``
        custom_lnlike (func): ability to include an addition custom likelihood function in the fit.
            the function looks like ``clnlikes = custon_lnlike(params)`` where ``params is a RxM array
            of fitting parameters, where R is the number of orbital paramters (can be passed in system.compute_model()),
            and M is the number of orbits we need model predictions for. It returns ``clnlikes`` which is an array of
            length M, or it can be a single float if M = 1.
        prev_result_filename (str): if passed a filename to an HDF5 file containing a orbitize.Result data,
            MCMC will restart from where it left off. 

    Written: Jason Wang, Henry Ngo, 2018
    """
    def __init__(self, system, num_temps=20, num_walkers=1000, num_threads=1, like='chi2_lnlike', custom_lnlike=None, use_c = True, use_gpu = False):

<<<<<<< HEAD
        super(MCMC, self).__init__(system, like=like, custom_lnlike=custom_lnlike, use_c = use_c, use_gpu = use_gpu)
=======
    def __init__(self, system, num_temps=20, num_walkers=1000, num_threads=1, like='chi2_lnlike', custom_lnlike=None, prev_result_filename=None):

        super(MCMC, self).__init__(system, like=like, custom_lnlike=custom_lnlike)
>>>>>>> 2029a00b

        self.num_temps = num_temps
        self.num_walkers = num_walkers
        self.num_threads = num_threads
        
        # create an empty results object
        self.results = orbitize.results.Results(
            sampler_name=self.__class__.__name__,
            post=None,
            lnlike=None,
            tau_ref_epoch=system.tau_ref_epoch,
            data=self.system.data_table,
            num_secondary_bodies=system.num_secondary_bodies,
            fitting_basis=self.system.fitting_basis,
            xyz_epochs= self.system.best_epochs
        )
        
        if self.num_temps > 1:
            self.use_pt = True
        else:
            self.use_pt = False
            self.num_temps = 1

        # get priors from the system class. need to remove and record fixed priors
        self.priors = []
        self.fixed_params = []

        self.sampled_param_idx = {}
        sampled_param_counter = 0
        for i, prior in enumerate(system.sys_priors):

            # check for fixed parameters
            if not hasattr(prior, "draw_samples"):
                self.fixed_params.append((i, prior))
            else:
                self.priors.append(prior)
                self.sampled_param_idx[self.system.labels[i]] = sampled_param_counter
                sampled_param_counter += 1

        # initialize walkers initial postions
        self.num_params = len(self.priors)

        if prev_result_filename is None:
            # initialize walkers initial postions

            init_positions = []
            for prior in self.priors:
                # draw them uniformly becase we don't know any better right now
                # TODO: be smarter in the future
                random_init = prior.draw_samples(num_walkers*self.num_temps)
                if self.num_temps > 1:
                    random_init = random_init.reshape([self.num_temps, num_walkers])

                init_positions.append(random_init)

            # save this as the current position for the walkers
            if self.use_pt:
                # make this an numpy array, but combine the parameters into a shape of (ntemps, nwalkers, nparams)
                # we currently have a list of [ntemps, nwalkers] with nparam arrays. We need to make nparams the third dimension
                self.curr_pos = np.dstack(init_positions)
            else:
                # make this an numpy array, but combine the parameters into a shape of (nwalkers, nparams)
                # we currently have a list of arrays where each entry is num_walkers prior draws for each parameter
                # We need to make nparams the second dimension, so we have to transpose the stacked array
                self.curr_pos = np.stack(init_positions).T
        else:
            # restart from previous walker positions
            self.results.load_results(prev_result_filename, append=True)

            prev_pos = self.results.curr_pos

            # check previous positions has the correct dimensions as we need given how this sampler was created. 
            expected_shape = (self.num_walkers, len(self.priors))
            if self.use_pt:
                expected_shape = (self.num_temps,) + expected_shape
            if prev_pos.shape != expected_shape:
                raise ValueError("Unable to restart chain. Saved walker positions has shape {0}, while current sampler needs {1}".format(prev_pos.shape, expected_shape))

            self.curr_pos = prev_pos

    def _fill_in_fixed_params(self, sampled_params):
        """
        Fills in the missing parameters from the chain that aren't being sampled

        Args:
            sampled_params (np.array): either 1-D array of size = number of sampled params, or 2-D array of shape (num_models, num_params)

        Returns:
            full_params (np.array): same number of dimensions as sampled_params, but with num_params including the fixed parameters
        """
        if len(self.fixed_params) == 0:
            # nothing to add
            return sampled_params

        # check if 1-D or 2-D
        twodim = np.ndim(sampled_params) == 2

        # insert in params
        for index, value in self.fixed_params:
            if twodim:
                sampled_params = np.insert(sampled_params, index, value, axis=1)
            else:
                sampled_params = np.insert(sampled_params, index, value)

        return sampled_params

    def _logl(self, params, use_c, use_gpu, include_logp=False):
        """
        log likelihood function that interfaces with the orbitize objects
        Comptues the sum of the log likelihoods of the data given the input model

        Args:
            params (np.array of float): MxR array
                of fitting parameters, where R is the number of
                parameters being fit, and M is the number of orbits
                we need model predictions for. Must be in the same order
                documented in System() above. If M=1, this can be a 1d array.

            include_logp (bool): if True, also include log prior in this function

        Returns:
            lnlikes (float): sum of all log likelihoods of the data given input model

        """
        if include_logp:
            if np.ndim(params) == 1:
                logp = orbitize.priors.all_lnpriors(params, self.priors)
                # escape if logp == -np.inf
                if np.isinf(logp):
                    return -np.inf
            else:
                logp = np.array([orbitize.priors.all_lnpriors(pset, self.priors)
                                 for pset in params])
        else:
            logp = 0  # don't include prior

        full_params = self._fill_in_fixed_params(params)
        if np.ndim(full_params) == 2:
            full_params = full_params.T

        return super(MCMC, self)._logl(full_params, use_c, use_gpu) + logp

<<<<<<< HEAD
    def run_sampler(self, total_orbits, burn_steps=0, thin=1, use_c = None, use_gpu = None, examine_chains=False):
=======
    def _update_chains_from_sampler(self, sampler, num_steps=None):
        """
        Updates self.post, self.chain, and self.lnlike from the MCMC sampler

        Args:
            sampler (emcee.EnsembleSampler or ptemcee.Sampler): sampler object.
            num_steps (int): if not None, only stores the first num_steps number of steps
        """
        if num_steps is None:
            # use all the steps, grab total number of steps from dimension of chains
            num_steps = sampler.chain.shape[-2]

        self.chain = sampler.chain
        num_params = self.chain.shape[-1]

        if self.use_pt:
            # chain is shape: Ntemp x Nwalkers x Nsteps x Nparams
            self.post = sampler.chain[0, :, :num_steps].reshape(-1, num_params) # the reshaping flattens the chain
            # should also be picking out the lowest temperature logps
            self.lnlikes = sampler.loglikelihood[0, :, :num_steps].flatten()
            self.lnlikes_alltemps = sampler.loglikelihood[:, :, :num_steps]
        else:
            # chain is shape: Nwalkers x Nsteps x Nparams
            self.post = sampler.chain[:, :num_steps].reshape(-1, num_params)
            self.lnlikes = sampler.lnprobability[:, :num_steps].flatten()

            # convert posterior probability (returned by sampler objects) to likelihood (required by orbitize.results.Results)
            for i, orb in enumerate(self.post):
                self.lnlikes[i] -= orbitize.priors.all_lnpriors(orb, self.priors)

        # include fixed parameters in posterior
        self.post = self._fill_in_fixed_params(self.post)

    def validate_xyz_positions(self):
        """
        If using the XYZ basis, walkers might be initialized in an invalid region of parameter space. This function fixes that
        by replacing invalid positions by new randomly generated positions until all are valid.
        """
        if self.system.fitting_basis == 'XYZ':
            if self.use_pt:
                all_valid = False
                while not all_valid:
                    total_invalids = 0
                    for temp in range(self.num_temps):
                        to_stand = orbitize.conversions.xyz_to_standard(self.system.best_epochs[0], self.curr_pos[temp,:,:])
                        invalids = np.where((to_stand[:, 1] < 0.) | (to_stand[:, 1] >=1.))[0]
                        if len(invalids) > 0:
                            newpos = []
                            for prior in self.priors:
                                randompos = prior.draw_samples(len(invalids))
                                newpos.append(randompos)
                            self.curr_pos[temp, invalids, :] = np.stack(newpos).T 
                            total_invalids += len(invalids)
                    if total_invalids == 0:
                        all_valid = True
                        print('All walker positions validated.')
            else:
                all_valid = False
                while not all_valid:
                    total_invalids = 0
                    to_stand = orbitize.conversions.xyz_to_standard(self.system.best_epochs[0], self.curr_pos[:,:])
                    invalids = np.where((to_stand[:, 1] < 0.) | (to_stand[:, 1] >=1.))[0]
                    if len(invalids) > 0:
                        newpos = []
                        for prior in self.priors:
                            randompos = prior.draw_samples(len(invalids))
                            newpos.append(randompos)
                        self.curr_pos[invalids, :] = np.stack(newpos).T 
                        total_invalids += len(invalids)
                    if total_invalids == 0:
                        all_valid = True
                        print('All walker positions validated.')


    def run_sampler(self, total_orbits, burn_steps=0, thin=1, examine_chains=False, output_filename=None, periodic_save_freq=None):
>>>>>>> 2029a00b
        """
        Runs PT MCMC sampler. Results are stored in ``self.chain`` and ``self.lnlikes``.
        Results also added to ``orbitize.results.Results`` object (``self.results``)

        .. Note:: Can be run multiple times if you want to pause and inspect things.
            Each call will continue from the end state of the last execution.

        Args:
            total_orbits (int): total number of accepted possible
                orbits that are desired. This equals
                ``num_steps_per_walker`` x ``num_walkers``
            burn_steps (int): optional paramter to tell sampler
                to discard certain number of steps at the beginning
            thin (int): factor to thin the steps of each walker
                by to remove correlations in the walker steps
            examine_chains (boolean): Displays plots of walkers at each step by
                running `examine_chains` after `total_orbits` sampled.
            output_filename (str): Optional filepath for where results file can be saved.
            periodic_save_freq (int): Optionally, save the current results into ``output_filename``
                every nth step while running, where n is value passed into this variable. 

        Returns:
            ``emcee.sampler`` object: the sampler used to run the MCMC
        """

<<<<<<< HEAD
        if use_c is None:
            use_c = self.use_c
        if use_gpu is None:
            use_gpu = self.use_gpu

        if self.use_pt:
            sampler = ptemcee.Sampler(
                self.num_walkers, self.num_params, self._logl, orbitize.priors.all_lnpriors,
                ntemps=self.num_temps, threads=self.num_threads, logpargs=[self.priors, ]
            )
        else:
            if self.num_threads != 1:
                print('Setting num_threads=1. If you want parallel processing for emcee implemented in orbitize, let us know.')
                self.num_threads = 1

            sampler = emcee.EnsembleSampler(
                self.num_walkers, self.num_params, self._logl,
                kwargs={'include_logp': True}
            )
                
=======
        if periodic_save_freq is not None and output_filename is None:
            raise ValueError("output_filename must be defined for periodic saving of the chains")
        if periodic_save_freq is not None and not isinstance(periodic_save_freq, int):
            raise TypeError("periodic_save_freq must be an integer")
>>>>>>> 2029a00b
        
        nsteps = int(np.ceil(total_orbits / self.num_walkers))
        if nsteps <= 0:
            raise ValueError("Total_orbits must be greater than num_walkers.")

        with Pool(processes=self.num_threads) as pool: 
            if self.use_pt:
                sampler = ptemcee.Sampler(
                    self.num_walkers, self.num_params, self._logl, orbitize.priors.all_lnpriors,
                    ntemps=self.num_temps, threads=self.num_threads, logpargs=[self.priors, ]
                )
            else:
                # if self.num_threads != 1:
                #     print('Setting num_threads=1. If you want parallel processing for emcee implemented in orbitize, let us know.')
                #     self.num_threads = 1

                sampler = emcee.EnsembleSampler(
                    self.num_walkers, self.num_params, self._logl, pool=pool,
                    kwargs={'include_logp': True}
                )
                    
            print("Starting Burn in")
            for i, state in enumerate(sampler.sample(self.curr_pos, iterations=burn_steps, thin=thin)):
                if self.use_pt:
                    self.curr_pos = state[0]
                else:
                    self.curr_pos = state.coords

                if (i+1) % 5 == 0:
                    print(str(i+1)+'/'+str(burn_steps)+' steps of burn-in complete', end='\r')

                if periodic_save_freq is not None:
                    if (i+1) % periodic_save_freq == 0: # we've completed i+1 steps
                        self.results.curr_pos = self.curr_pos
                        self.results.save_results(output_filename)

            sampler.reset()
            print('')
            print('Burn in complete. Sampling posterior now.')

            saved_upto = 0 # keep track of how many steps of this chain we've saved. this is the next index that needs to be saved 
            for i, state in enumerate(sampler.sample(self.curr_pos, iterations=nsteps, thin=thin)):
                if self.use_pt:
                    self.curr_pos = state[0]
                else:
                    self.curr_pos = state.coords
                    
                # print progress statement
                if (i+1) % 5 == 0:
                    print(str(i+1)+'/'+str(nsteps)+' steps completed', end='\r')

                if periodic_save_freq is not None:
                    if (i+1) % periodic_save_freq == 0: # we've completed i+1 steps
                        self._update_chains_from_sampler(sampler, num_steps=i+1)

                        # figure out what is the new chunk of the chain and corresponding lnlikes that have been computed before last save
                        # grab the current posterior and lnlikes and reshape them to have the Nwalkers x Nsteps dimension again
                        post_shape = self.post.shape
                        curr_chain_shape = (self.num_walkers, post_shape[0]//self.num_walkers, post_shape[-1])
                        curr_chain = self.post.reshape(curr_chain_shape)
                        curr_lnlike_chain = self.lnlikes.reshape(curr_chain_shape[:2])
                        # use the reshaped arrays and find the new steps we computed
                        curr_chunk = curr_chain[:, saved_upto:i+1]
                        curr_chunk = curr_chunk.reshape(-1, curr_chunk.shape[-1]) # flatten nwalkers x nsteps dim
                        curr_lnlike_chunk = curr_lnlike_chain[:, saved_upto:i+1].flatten()

                        # add this current chunk to the results object (which already has all the previous chunks saved)
                        self.results.add_samples(curr_chunk, curr_lnlike_chunk, 
                                                    labels=self.system.labels, curr_pos=self.curr_pos)
                        self.results.save_results(output_filename)
                        saved_upto = i+1

            print('')
            self._update_chains_from_sampler(sampler)

            if periodic_save_freq is None:
                # need to save everything
                self.results.add_samples(self.post, self.lnlikes, labels=self.system.labels, curr_pos=self.curr_pos)
            elif saved_upto < nsteps:
                # just need to save the last few
                # same code as above except we just need to grab the last few
                post_shape = self.post.shape
                curr_chain_shape = (self.num_walkers, post_shape[0]//self.num_walkers, post_shape[-1])
                curr_chain = self.post.reshape(curr_chain_shape)
                curr_lnlike_chain = self.lnlikes.reshape(curr_chain_shape[:2])
                curr_chunk = curr_chain[:, saved_upto:]
                curr_chunk = curr_chunk.reshape(-1, curr_chunk.shape[-1]) # flatten nwalkers x nsteps dim
                curr_lnlike_chunk = curr_lnlike_chain[:, saved_upto:].flatten()

                self.results.add_samples(curr_chunk, curr_lnlike_chunk, 
                                                    labels=self.system.labels, curr_pos=self.curr_pos)

            if output_filename is not None:
                self.results.save_results(output_filename)

            print('Run complete')
        # Close pool
        if examine_chains:
            self.examine_chains()

        return sampler

    def examine_chains(self, param_list=None, walker_list=None, n_walkers=None, step_range=None, transparency = 1):
        """
        Plots position of walkers at each step from Results object. Returns list of figures, one per parameter
        Args:
            param_list: List of strings of parameters to plot (e.g. "sma1")
                If None (default), all parameters are plotted
            walker_list: List or array of walker numbers to plot
                If None (default), all walkers are plotted
            n_walkers (int): Randomly select `n_walkers` to plot
                Overrides walker_list if this is set
                If None (default), walkers selected as per `walker_list`
            step_range (array or tuple): Start and end values of step numbers to plot
                If None (default), all the steps are plotted
            transparency (int or float): Determines visibility of the plotted function
                If 1 (default) results plot at 100% opacity

        Returns:
            List of ``matplotlib.pyplot.Figure`` objects:
                Walker position plot for each parameter selected

        (written): Henry Ngo, 2019
        """

        # Get the flattened chain from Results object (nwalkers*nsteps, nparams)
        flatchain = np.copy(self.results.post)
        total_samples, n_params = flatchain.shape
        n_steps = np.int(total_samples/self.num_walkers)
        # Reshape it to (nwalkers, nsteps, nparams)
        chn = flatchain.reshape((self.num_walkers, n_steps, n_params))

        # Get list of walkers to use
        if n_walkers is not None:  # If n_walkers defined, randomly choose that many walkers
            walkers_to_plot = np.random.choice(self.num_walkers, size=n_walkers, replace=False)
        elif walker_list is not None:  # if walker_list is given, use that list
            walkers_to_plot = np.array(walker_list)
        else:  # both n_walkers and walker_list are none, so use all walkers
            walkers_to_plot = np.arange(self.num_walkers)

        # Get list of parameters to use
        if param_list is None:
            params_to_plot = np.arange(n_params)
        else:  # build list from user input strings
            params_plot_list = []
            for i in param_list:
                if i in self.system.param_idx:
                    params_plot_list.append(self.system.param_idx[i])
                else:
                    raise Exception('Invalid param name: {}. See system.param_idx.'.format(i))
            params_to_plot = np.array(params_plot_list)

        # Loop through each parameter and make plot
        output_figs = []
        for pp in params_to_plot:
            fig, ax = plt.subplots()
            for ww in walkers_to_plot:
                ax.plot(chn[ww, :, pp], 'k-', alpha = transparency)
            ax.set_xlabel('Step')
            if step_range is not None:  # Limit range shown if step_range is set
                ax.set_xlim(step_range)
            output_figs.append(fig)
        
        # Return
        return output_figs

    def chop_chains(self, burn, trim=0):
        """
        Permanently removes steps from beginning (and/or end) of chains from the Results object.
        Also updates `curr_pos` if steps are removed from the end of the chain

        Args:
            burn (int): The number of steps to remove from the beginning of the chains
            trim (int): The number of steps to remove from the end of the chians (optional)

        Returns:
            None. Updates self.curr_pos and the `Results` object.
            .. Warning:: Does not update bookkeeping arrays within `MCMC` sampler object.

        (written): Henry Ngo, 2019
        """

        # Retrieve information from results object
        flatchain = np.copy(self.results.post)
        total_samples, n_params = flatchain.shape
        n_steps = np.int(total_samples/self.num_walkers)
        # TODO: May have to change this to merge with other branches
        flatlnlikes = np.copy(self.results.lnlike)

        # Reshape chain to (nwalkers, nsteps, nparams)
        chn = flatchain.reshape((self.num_walkers, n_steps, n_params))
        # Reshape lnlike to (nwalkers, nsteps)
        lnlikes = flatlnlikes.reshape((self.num_walkers, n_steps))

        # Find beginning and end indices for steps to keep
        keep_start = burn
        keep_end = n_steps - trim
        n_chopped_steps = n_steps - trim - burn

        # Update arrays in `sampler`: chain, lnlikes, lnlikes_alltemps (if PT), post
        chopped_chain = chn[:, keep_start:keep_end, :]
        chopped_lnlikes = lnlikes[:, keep_start:keep_end]

        # Update current position if trimmed from edge
        if trim > 0:
            self.curr_pos = chopped_chain[:, -1, :]

        # Flatten likelihoods and samples
        flat_chopped_chain = chopped_chain.reshape(self.num_walkers*n_chopped_steps, n_params)
        flat_chopped_lnlikes = chopped_lnlikes.reshape(self.num_walkers*n_chopped_steps)

        # Update results object associated with this sampler
        self.results = orbitize.results.Results(
            sampler_name=self.__class__.__name__,
            post=flat_chopped_chain,
            lnlike=flat_chopped_lnlikes,
            tau_ref_epoch=self.system.tau_ref_epoch,
            labels=self.system.labels,
            num_secondary_bodies=self.system.num_secondary_bodies,
            fitting_basis=self.system.fitting_basis,
            xyz_epochs= self.system.best_epochs
        )

        # Print a confirmation
        print('Chains successfully chopped. Results object updated.')<|MERGE_RESOLUTION|>--- conflicted
+++ resolved
@@ -49,11 +49,7 @@
     def run_sampler(self, total_orbits, use_c = None, use_gpu = None):
         pass
 
-<<<<<<< HEAD
-    def _logl(self, params, use_c, use_gpu):
-=======
-    def _logl(self, params, hipparcos=False):
->>>>>>> 2029a00b
+    def _logl(self, params, hipparcos=False, use_c, use_gpu):
         """
         log likelihood function that interfaces with the orbitize objects
         Comptues the sum of the log likelihoods of the data given the input model
@@ -331,18 +327,14 @@
                 np.array: the log likelihood values of the accepted orbits.
 
         """
-<<<<<<< HEAD
         if use_c is None:
             use_c = self.use_c
         if use_gpu is None:
             use_gpu = self.use_gpu
 
         lnp = self._logl(samples, use_c, use_gpu)
-=======
-        lnp = self._logl(samples)
 
         # we just want the chi2 term for rejection, so compute the Gaussian normalization term and remove it
->>>>>>> 2029a00b
         errs = np.array([self.system.data_table['quant1_err'],
                          self.system.data_table['quant2_err']]).T
 
@@ -561,15 +553,9 @@
 
     Written: Jason Wang, Henry Ngo, 2018
     """
-    def __init__(self, system, num_temps=20, num_walkers=1000, num_threads=1, like='chi2_lnlike', custom_lnlike=None, use_c = True, use_gpu = False):
-
-<<<<<<< HEAD
+    def __init__(self, system, num_temps=20, num_walkers=1000, num_threads=1, like='chi2_lnlike', custom_lnlike=None, prev_result_filename=None, use_c = True, use_gpu = False):
+
         super(MCMC, self).__init__(system, like=like, custom_lnlike=custom_lnlike, use_c = use_c, use_gpu = use_gpu)
-=======
-    def __init__(self, system, num_temps=20, num_walkers=1000, num_threads=1, like='chi2_lnlike', custom_lnlike=None, prev_result_filename=None):
-
-        super(MCMC, self).__init__(system, like=like, custom_lnlike=custom_lnlike)
->>>>>>> 2029a00b
 
         self.num_temps = num_temps
         self.num_walkers = num_walkers
@@ -712,9 +698,6 @@
 
         return super(MCMC, self)._logl(full_params, use_c, use_gpu) + logp
 
-<<<<<<< HEAD
-    def run_sampler(self, total_orbits, burn_steps=0, thin=1, use_c = None, use_gpu = None, examine_chains=False):
-=======
     def _update_chains_from_sampler(self, sampler, num_steps=None):
         """
         Updates self.post, self.chain, and self.lnlike from the MCMC sampler
@@ -790,7 +773,6 @@
 
 
     def run_sampler(self, total_orbits, burn_steps=0, thin=1, examine_chains=False, output_filename=None, periodic_save_freq=None):
->>>>>>> 2029a00b
         """
         Runs PT MCMC sampler. Results are stored in ``self.chain`` and ``self.lnlikes``.
         Results also added to ``orbitize.results.Results`` object (``self.results``)
@@ -816,7 +798,6 @@
             ``emcee.sampler`` object: the sampler used to run the MCMC
         """
 
-<<<<<<< HEAD
         if use_c is None:
             use_c = self.use_c
         if use_gpu is None:
@@ -837,12 +818,10 @@
                 kwargs={'include_logp': True}
             )
                 
-=======
         if periodic_save_freq is not None and output_filename is None:
             raise ValueError("output_filename must be defined for periodic saving of the chains")
         if periodic_save_freq is not None and not isinstance(periodic_save_freq, int):
             raise TypeError("periodic_save_freq must be an integer")
->>>>>>> 2029a00b
         
         nsteps = int(np.ceil(total_orbits / self.num_walkers))
         if nsteps <= 0:
