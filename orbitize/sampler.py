import numpy as np
import astropy.units as u
import astropy.constants as consts
import abc
import time
from astropy.time import Time

import emcee
import ptemcee
import multiprocessing as mp
from multiprocessing import Pool

import orbitize.lnlike
import orbitize.priors
import orbitize.kepler
from orbitize import cuda_ext

import orbitize.results
import matplotlib.pyplot as plt

class Sampler(abc.ABC):
    """
    Abstract base class for sampler objects.
    All sampler objects should inherit from this class.

    Written: Sarah Blunt, 2018
    """

    def __init__(self, system, like='chi2_lnlike', custom_lnlike=None, use_c=True, use_gpu=False):
        self.system = system

        # check if `like` is a string or a function
        if callable(like):
            self.lnlike = like
        else:
            self.lnlike = getattr(orbitize.lnlike, like)

        self.custom_lnlike = custom_lnlike
        self.use_c = use_c
        self.use_gpu = use_gpu

        # check if need to handle covariances
        self.has_corr = np.any(~np.isnan(self.system.data_table['quant12_corr']))

    @abc.abstractmethod
    def run_sampler(self, total_orbits, use_c=None, use_gpu=None):
        pass

    def _logl(self, params, use_c=True, use_gpu=False, hipparcos=False):
        """
        log likelihood function that interfaces with the orbitize objects
        Comptues the sum of the log likelihoods of the data given the input model

        Args:
            params (np.array of float): RxM array
                of fitting parameters, where R is the number of
                parameters being fit, and M is the number of orbits
                we need model predictions for. Must be in the same order
                documented in System() above. If M=1, this can be a 1d array.
            use_c (bool, optional): Use the C solver if configured. Defaults to True
            use_gpu (bool, optional): Use the GPU solver if configured. Defaults to False

        Returns:
            float: sum of all log likelihoods of the data given input model

        """
        # compute the model based on system params
        model, jitter = self.system.compute_model(params, use_c=use_c, use_gpu=use_gpu)

        # fold data/errors to match model output shape. In particualr, quant1/quant2 are interleaved
        data = np.array([self.system.data_table['quant1'], self.system.data_table['quant2']]).T

        # errors below required for lnlike function below
        errs = np.array([self.system.data_table['quant1_err'],
                         self.system.data_table['quant2_err']]).T
        # covariances/correlations, if applicable
        # we're doing this check now because the likelihood computation is much faster if we can skip it.
        if self.has_corr:
            corrs = self.system.data_table['quant12_corr']
        else:
            corrs = None

        # grab all seppa indices
        seppa_indices = self.system.all_seppa

        # compute lnlike
        lnlikes = self.lnlike(data, errs, corrs, model, jitter, seppa_indices)

        # return sum of lnlikes (aka product of likeliehoods)
        lnlikes_sum = np.nansum(lnlikes, axis=(0, 1))

        if self.custom_lnlike is not None:
            lnlikes_sum += self.custom_lnlike(params)
        
        if self.system.hipparcos_IAD is not None:

            # compute Ra/Dec predictions at the Hipparcos IAD epochs
            raoff_model, deoff_model, _ = self.system.compute_all_orbits(
                params, epochs=self.system.hipparcos_IAD.epochs_mjd
            ) 

            # select body 0 raoff/deoff predictions & feed into Hip IAD lnlike fn
            lnlikes_sum += self.system.hipparcos_IAD.compute_lnlike(
                raoff_model[:,0,:], deoff_model[:,0,:], params, self.system.param_idx
            )

            if self.system.gaia is not None:

                gaiahip_epochs = Time(
                    [self.system.gaia.hipparcos_epoch, self.system.gaia.gaia_epoch], 
                    format='decimalyear'
                ).mjd

                # compute Ra/Dec predictions at the Gaia epoch
                raoff_model, deoff_model, _ = self.system.compute_all_orbits(
                    params, epochs=gaiahip_epochs
                ) 

                # select body 0 raoff/deoff predictions & feed into Gaia module lnlike fn
                lnlikes_sum += self.system.gaia.compute_lnlike(
                    raoff_model[:,0,:], deoff_model[:,0,:], params, self.system.param_idx
                )

        return lnlikes_sum


class OFTI(Sampler,):
    """
    OFTI Sampler

    Args:
        system (system.System): ``system.System`` object
        like (string): name of likelihood function in ``lnlike.py``
        custom_lnlike (func): ability to include an addition custom likelihood 
            function in the fit. The function looks like 
            ``clnlikes = custon_lnlike(params)`` where ``params`` is a RxM array
            of fitting parameters, where R is the number of orbital paramters 
            (can be passed in system.compute_model()),
            and M is the number of orbits we need model predictions for. 
            It returns ``clnlikes`` which is an array of
            length M, or it can be a single float if M = 1.

    Written: Isabel Angelo, Sarah Blunt, Logan Pearce, 2018
    """
    def __init__(self, system, like='chi2_lnlike', custom_lnlike=None, use_c=True, use_gpu=False):

        super(OFTI, self).__init__(system, like=like, custom_lnlike=custom_lnlike, use_c=use_c, use_gpu=use_gpu)

        if (
            (self.system.hipparcos_IAD is not None) or 
            (len(self.system.rv[0] > 0))
        ):
            raise NotImplementedError(
                """
                You can only use OFTI with relative astrometry measurements 
                (no Hipparcos IAD or RVs... yet). Use MCMC, you overachiever, and
                settle in for a nice long orbit-fit. (But seriously, if you want 
                this functionality, let us know!)
                """
            )

        # compute priors and columns containing ra/dec and sep/pa
        self.priors = self.system.sys_priors

        # convert RA/Dec rows to sep/PA
        convert_warning_print = False
        for body_num in np.arange(self.system.num_secondary_bodies) + 1:
            if len(self.system.radec[body_num]) > 0:
                # only print the warning once. 
                if not convert_warning_print:
                    print('Converting ra/dec data points in data_table to sep/pa. Original data are stored in input_table.')
                    convert_warning_print = True
                self.system.convert_data_table_radec2seppa(body_num=body_num)

        # these are of type astropy.table.column
        self.sep_observed = self.system.data_table[np.where(
            self.system.data_table['quant_type'] == 'seppa')]['quant1'].copy()
        self.pa_observed = self.system.data_table[np.where(
            self.system.data_table['quant_type'] == 'seppa')]['quant2'].copy()
        self.sep_err = self.system.data_table[np.where(
            self.system.data_table['quant_type'] == 'seppa')]['quant1_err'].copy()
        self.pa_err = self.system.data_table[np.where(
            self.system.data_table['quant_type'] == 'seppa')]['quant2_err'].copy()
        self.meas_object = self.system.data_table[np.where(
            self.system.data_table['quant_type'] == 'seppa')]['object'].copy()

        # this is OK, ONLY IF we are only using self.epochs for computing RA/Dec from Keplerian elements
        self.epochs = np.array(self.system.data_table['epoch']) - self.system.tau_ref_epoch

        # distinguishing all epochs from sep/pa epochs
        self.epochs_seppa = np.array(self.system.data_table[np.where(
            self.system.data_table['quant_type'] == 'seppa')]['epoch']) - self.system.tau_ref_epoch

        self.epochs_rv = np.array(self.system.data_table[np.where(
            self.system.data_table['quant_type'] == 'rv')]['epoch']) - self.system.tau_ref_epoch

        # choose scale-and-rotate epoch
        # for multiplanet support, this is now a list. 
        # For each planet, we find the measurment for it that corresponds to the smallest astrometric error
        self.epoch_idx = []
        min_sep_indices = np.argsort(self.sep_err) # indices of sep err sorted from smallest to higheset
        min_sep_indices_body = self.meas_object[min_sep_indices] # the corresponding body_num that these sorted measurements correspond to
        for i in range(self.system.num_secondary_bodies):
            body_num = i + 1
            this_object_meas = np.where(min_sep_indices_body == body_num)[0]
            if np.size(this_object_meas) == 0:
                # no data, no scaling
                self.epoch_idx.append(None)
                continue
            # get the smallest measurement belonging to this body
            best_epoch = min_sep_indices[this_object_meas][0] # already sorted by argsort
            self.epoch_idx.append(best_epoch)
        
        if len(self.system.rv[0]) > 0 and self.system.fit_secondary_mass:  # checking for RV data
            self.rv_observed = self.system.data_table[np.where(
                self.system.data_table['quant_type'] == 'rv')]['quant1'].copy()
            self.rv_err = self.system.data_table[np.where(
                self.system.data_table['quant_type'] == 'rv')]['quant1_err'].copy()

            self.epoch_rv_idx = [np.argmin(self.rv_observed),
                                 np.argmax(self.rv_observed)]

        # create an empty results object
        self.results = orbitize.results.Results(
            self.system,
            sampler_name=self.__class__.__name__,
            post=None,
            lnlike=None,
            version_number=orbitize.__version__
        )

    def prepare_samples(self, num_samples, use_c=True, use_gpu=False):
        """
        Prepare some orbits for rejection sampling. This draws random orbits
        from priors, and performs scale & rotate.

        Args:
            num_samples (int): number of orbits to draw and scale & rotate for
                OFTI to run rejection sampling on

        Return:
            np.array: array of prepared samples. The first dimension has size of
            num_samples. This should be passed into ``OFTI.reject()``
        """

        if use_c is None:
            use_c = self.use_c
        if use_gpu is None:
            use_gpu = self.use_gpu

        # generate sample orbits
        samples = np.empty([len(self.priors), num_samples])
        for i in range(len(self.priors)):
            if hasattr(self.priors[i], "draw_samples"):
                samples[i, :] = self.priors[i].draw_samples(num_samples)
            else: # param is fixed & has no prior
                samples[i, :] = self.priors[i] * np.ones(num_samples)

        # Make Converison to Standard Basis:
        samples = self.system.basis.to_standard_basis(samples)
        
        for body_num in np.arange(self.system.num_secondary_bodies) + 1:

            sma = samples[self.system.basis.param_idx['sma{}'.format(body_num)],:]
            ecc = samples[self.system.basis.param_idx['ecc{}'.format(body_num)],:]
            inc = samples[self.system.basis.param_idx['inc{}'.format(body_num)],:]
            argp = samples[self.system.basis.param_idx['aop{}'.format(body_num)],:]
            lan = samples[self.system.basis.param_idx['pan{}'.format(body_num)],:]
            tau = samples[self.system.basis.param_idx['tau{}'.format(body_num)],:]
            plx = samples[self.system.basis.param_idx['plx'],:]
            if self.system.fit_secondary_mass:
                m0 = samples[self.system.basis.param_idx['m0'],:]
                m1 = samples[self.system.basis.param_idx['m{}'.format(body_num)],:]
                mtot = m0 + m1
            else:
                mtot = samples[self.system.basis.param_idx['mtot'],:]
                m1 = None
            
            min_epoch = self.epoch_idx[body_num - 1]
            if min_epoch is None:
                # Don't need to rotate and scale if no astrometric measurments for this body. Brute force rejection sampling
                continue

            period_prescale = np.sqrt(
                4*np.pi**2*(sma*u.AU)**3/(consts.G*(mtot*u.Msun))
            )
            period_prescale = period_prescale.to(u.day).value
            meananno = self.epochs[min_epoch]/period_prescale - tau

            # compute sep/PA of generated orbits
            ra, dec, _ = orbitize.kepler.calc_orbit(
                self.epochs[min_epoch], sma, ecc, inc, argp, lan, tau, plx, mtot, 
                tau_ref_epoch=0, mass_for_Kamp=m1, use_c=use_c, use_gpu=use_gpu
            )
            sep, pa = orbitize.system.radec2seppa(ra, dec) # sep[mas], PA[deg]

            # generate Gaussian offsets from observational uncertainties
            sep_offset = np.random.normal(
                0, self.sep_err[min_epoch], size=num_samples
            )
            pa_offset =  np.random.normal(
                0, self.pa_err[min_epoch], size=num_samples
            )

            # calculate correction factors
            sma_corr = (sep_offset + self.sep_observed[min_epoch])/sep
            lan_corr = (pa_offset + self.pa_observed[min_epoch] - pa)

            # perform scale-and-rotate
            sma *= sma_corr # [AU]
            lan += np.radians(lan_corr) # [rad]
            lan = (lan + 2 * np.pi) % (2 * np.pi)

            if self.system.restrict_angle_ranges:
                argp[lan >= np.pi] += np.pi
                argp = argp % (2 * np.pi)
                lan[lan >= np.pi] -= np.pi

            period_new = np.sqrt(
                4*np.pi**2*(sma*u.AU)**3/(consts.G*(mtot*u.Msun))
            )
            period_new = period_new.to(u.day).value

            tau = (self.epochs[min_epoch]/period_new - meananno) % 1

            # updates samples with new values of sma, pan, tau
            samples[self.system.basis.param_idx['sma{}'.format(body_num)],:] = sma
            samples[self.system.basis.param_idx['aop{}'.format(body_num)],:] = argp
            samples[self.system.basis.param_idx['pan{}'.format(body_num)],:] = lan
            samples[self.system.basis.param_idx['tau{}'.format(body_num)],:] = tau

        return samples

    def reject(self, samples, use_c=None, use_gpu=None):
        """
        Runs rejection sampling on some prepared samples.

        Args:
            samples (np.array): array of prepared samples. The first dimension \
                has size ``num_samples``. This should be the output of \
                ``prepare_samples()``.

        Return:
            tuple:

                np.array: a subset of ``samples`` that are accepted based on the
                data.

                np.array: the log likelihood values of the accepted orbits.

        """
        if use_c is None:
            use_c = self.use_c
        if use_gpu is None:
            use_gpu = self.use_gpu

        lnp = self._logl(samples, use_c, use_gpu)

        # we just want the chi2 term for rejection, so compute the Gaussian normalization term and remove it
        errs = np.array([self.system.data_table['quant1_err'],
                         self.system.data_table['quant2_err']]).T

        if self.has_corr:
            corrs = self.system.data_table['quant12_corr']
        else:
            corrs = None
        lnp_scaled = lnp - orbitize.lnlike.chi2_norm_term(errs, corrs)

        # account for user-set priors on PAN that were destroyed by scale-and-rotate
        for body_num in np.arange(self.system.num_secondary_bodies) + 1:

            pan_idx = self.system.basis.param_idx['pan{}'.format(body_num)]

            pan_prior = self.system.sys_priors[pan_idx]
            if pan_prior is not orbitize.priors.UniformPrior:

                # apply PAN prior
                lnp_scaled += pan_prior.compute_lnprob(samples[pan_idx,:])

            # prior is uniform but with different bounds that OFTI expects
            elif (pan_prior.minval != 0) or (
                (pan_prior.maxval != np.pi) or (pan_prior.maxval != 2*np.pi)
            ):
                
                samples_outside_pan_prior = np.where(
                    (samples[pan_idx,:] < pan_prior.minval) or 
                    (samples[pan_idx,:] > pan_prior.maxval)
                )[0]

                lnp_scaled[samples_outside_pan_prior] = -np.inf

        # reject orbits with probability less than a uniform random number
        random_samples = np.log(np.random.random(len(lnp)))
        saved_orbit_idx = np.where(lnp_scaled > random_samples)[0]
        saved_orbits = np.array([samples[:, i] for i in saved_orbit_idx])
        lnlikes = np.array([lnp[i] for i in saved_orbit_idx])

        return saved_orbits, lnlikes

    def _sampler_process(self, output, total_orbits, use_c=True, use_gpu=False, num_samples=10000, Value=0, lock=None):
        """
        Runs OFTI until it finds the number of total accepted orbits desired.
        Meant to be called by run_sampler.

        Args:
            output (manager.Queue): manager.Queue object to store results
            total_orbits (int): total number of accepted orbits desired by user
            num_samples (int): number of orbits to prepare for OFTI to run
                rejection sampling on
            Value (mp.Value(int)): global counter for the orbits generated
            lock: mp.lock object to prevent issues caused by access to shared
                  memory by multiple processes
            use_c (bool, optional): Use the C solver if configured. Defaults to True
            use_gpu (bool, optional): Use the GPU solver if configured. Defaults to False
        Returns:
            tuple:

                output_orbits (np.array): array of accepted orbits,
                    size: total_orbits

                output_lnlikes (np.array): array of log probabilities,
                    size: total_orbits

        """

        np.random.seed()

        n_orbits_saved = 0
        output_orbits = np.empty((total_orbits, len(self.priors)))
        output_lnlikes = np.empty(total_orbits)

        # add orbits to `output_orbits` until `total_orbits` are saved
        while n_orbits_saved < total_orbits:

            samples = self.prepare_samples(num_samples, use_c=use_c, use_gpu=use_gpu)
            accepted_orbits, lnlikes = self.reject(samples, use_c=use_c, use_gpu=use_gpu)

            if len(accepted_orbits) == 0:
                pass
            else:
                n_accepted = len(accepted_orbits)
                maxindex2save = np.min([n_accepted, total_orbits - n_orbits_saved])
                output_orbits[n_orbits_saved: n_orbits_saved +
                              n_accepted] = accepted_orbits[0:maxindex2save]
                output_lnlikes[n_orbits_saved: n_orbits_saved+n_accepted] = lnlikes[0:maxindex2save]
                n_orbits_saved += maxindex2save

                # add to the value of the global variable
                with lock:
                    Value.value += maxindex2save

        output.put((np.array(output_orbits), output_lnlikes))
        return (np.array(output_orbits), output_lnlikes)

    def run_sampler(self, total_orbits, num_samples=10000, num_cores=None, use_c=True, use_gpu=False):
        """
        Runs OFTI in parallel on multiple cores until we get the number of total accepted orbits we want.

        Args:
            total_orbits (int): total number of accepted orbits desired by user
            num_samples (int): number of orbits to prepare for OFTI to run
                rejection sampling on. Defaults to 10000.
            num_cores (int): the number of cores to run OFTI on. Defaults to
<<<<<<< HEAD
                             number of cores availabe.
            use_c (bool, optional): Use the C solver if configured. Defaults to True
            use_gpu (bool, optional): Use the GPU solver if configured. Defaults to False
=======
                number of cores availabe.

>>>>>>> 8def28ca
        Return:
            np.array: array of accepted orbits. Size: total_orbits.

        Written by: Vighnesh Nagpal(2019)

        """
        if use_c is None:
            use_c = self.use_c
        if use_gpu is None:
            use_gpu = self.use_gpu

        if use_gpu and cuda_ext:
            if num_cores and num_cores > 1:
                print("Warning: Only 1 core can be used with GPU")
            num_cores = 1
            print("using GPU!!!")

        if num_cores!=1:
            if num_cores==None:
                num_cores=mp.cpu_count()
            
            results=[]
            # orbits_saved is a global counter for the number of orbits generated 
            orbits_saved=mp.Value('i',0)
            
            manager = mp.Manager()            
            output = manager.Queue()

            # setup the processes
            lock = mp.Lock()
            nrun_per_core = int(np.ceil(float(total_orbits)/float(num_cores)))

            processes = [
                mp.Process(
                    target=self._sampler_process,
                    args=(output, nrun_per_core, use_c, use_gpu, num_samples,
                          orbits_saved, lock)
                ) for x in range(num_cores)
            ]

            # start the processes
            for p in processes:
                p.start()

            # print out the number of orbits generated every second
            while orbits_saved.value < total_orbits:
                print(str(orbits_saved.value)+'/'+str(total_orbits)+' orbits found', end='\r')
                time.sleep(0.1)

            print(str(total_orbits)+'/'+str(total_orbits)+' orbits found', end='\r')

            # join the processes
            for p in processes:
                p.join()
            # get the results of each process from the queue
            for p in processes:
                results.append(output.get())

            # filling up the output_orbits array
            output_orbits = np.zeros((total_orbits, len(self.priors)))
            output_lnlikes = np.empty(total_orbits)
            pos = 0

            for p in results:
                num_to_fill = np.min([len(p[0]), total_orbits - pos])
                output_orbits[pos:pos+num_to_fill] = p[0][0:num_to_fill]
                output_lnlikes[pos:pos+num_to_fill] = p[1][0:num_to_fill]
                pos += num_to_fill

            self.results.add_samples(
                np.array(output_orbits),
                output_lnlikes
            )
            return output_orbits

        else:
            # this block is executed if num_cores=1
            n_orbits_saved = 0
            output_orbits = np.empty((total_orbits, len(self.priors)))
            output_lnlikes = np.empty(total_orbits)

            # add orbits to `output_orbits` until `total_orbits` are saved
            while n_orbits_saved < total_orbits:
                samples = self.prepare_samples(num_samples, use_c=use_c, use_gpu=use_gpu)
                accepted_orbits, lnlikes = self.reject(samples, use_c=use_c, use_gpu=use_gpu)

                if len(accepted_orbits) == 0:
                    pass
                else:
                    n_accepted = len(accepted_orbits)
                    maxindex2save = np.min([n_accepted, total_orbits - n_orbits_saved])

                    output_orbits[n_orbits_saved: n_orbits_saved +
                                  n_accepted] = accepted_orbits[0:maxindex2save]
                    output_lnlikes[n_orbits_saved: n_orbits_saved +
                                   n_accepted] = lnlikes[0:maxindex2save]
                    n_orbits_saved += maxindex2save

                    # print progress statement
                    print(str(n_orbits_saved)+'/'+str(total_orbits)+' orbits found', end='\r')

            self.results.add_samples(
                np.array(output_orbits),
                output_lnlikes
            )

            return output_orbits


class MCMC(Sampler):
    """
    MCMC sampler. Supports either parallel tempering or just regular MCMC. Parallel tempering will be run if ``num_temps`` > 1
    Parallel-Tempered MCMC Sampler uses ptemcee, a fork of the emcee Affine-infariant sampler
    Affine-Invariant Ensemble MCMC Sampler uses emcee.

    .. Warning:: may not work well for multi-modal distributions

    Args:
        system (system.System): system.System object
        num_temps (int): number of temperatures to run the sampler at. 
            Parallel tempering will be used if num_temps > 1 (default=20)
        num_walkers (int): number of walkers at each temperature (default=1000)
        num_threads (int): number of threads to use for parallelization (default=1)
        like (str): name of likelihood function in ``lnlike.py``
<<<<<<< HEAD
        custom_lnlike (func): ability to include an addition custom likelihood function in the fit.
            the function looks like ``clnlikes = custon_lnlike(params)`` where ``params is a RxM array
            of fitting parameters, where R is the number of orbital paramters (can be passed in system.compute_model()),
            and M is the number of orbits we need model predictions for. It returns ``clnlikes`` which is an array of
            length M, or it can be a single float if M = 1.
        prev_result_filename (str): if passed a filename to an HDF5 file containing a orbitize.Result data,
            MCMC will restart from where it left off. 
        use_c (bool, optional): Use the C solver if configured. Defaults to True
        use_gpu (bool, optional): Use the GPU solver if configured. Defaults to False
=======
        custom_lnlike (func): ability to include an addition custom likelihood 
            function in the fit. The function looks like 
            ``clnlikes = custon_lnlike(params)`` where ``params`` is a RxM array 
            of fitting parameters, where R is the number of orbital paramters 
            (can be passed in system.compute_model()), and M is the number of 
            orbits we need model predictions for. It returns ``clnlikes`` 
            which is an array of length M, or it can be a single float if M = 1.
        prev_result_filename (str): if passed a filename to an HDF5 file 
            containing a orbitize.Result data, MCMC will restart from where it 
            left off. 
>>>>>>> 8def28ca

    Written: Jason Wang, Henry Ngo, 2018
    """
    def __init__(
        self, system, num_temps=20, num_walkers=1000, num_threads=1, 
        like='chi2_lnlike', custom_lnlike=None, prev_result_filename=None, use_c=True, use_gpu=False
    ):

        super(MCMC, self).__init__(system, like=like, custom_lnlike=custom_lnlike, use_c=use_c, use_gpu=use_gpu)

        self.num_temps = num_temps
        self.num_walkers = num_walkers
        self.num_threads = num_threads
        
        # create an empty results object
        self.results = orbitize.results.Results(
            self.system,
            sampler_name=self.__class__.__name__,
            post=None,
            lnlike=None,
            version_number=orbitize.__version__
        )
        
        if self.num_temps > 1:
            self.use_pt = True
        else:
            self.use_pt = False
            self.num_temps = 1

        # get priors from the system class. need to remove and record fixed priors
        self.priors = []
        self.fixed_params = []

        self.sampled_param_idx = {}
        sampled_param_counter = 0
        for i, prior in enumerate(system.sys_priors):

            # check for fixed parameters
            if not hasattr(prior, "draw_samples"):
                self.fixed_params.append((i, prior))
            else:
                self.priors.append(prior)
                self.sampled_param_idx[self.system.labels[i]] = sampled_param_counter
                sampled_param_counter += 1

        # initialize walkers initial postions
        self.num_params = len(self.priors)

        if prev_result_filename is None:
            # initialize walkers initial postions

            init_positions = []
            for prior in self.priors:
                # draw them uniformly becase we don't know any better right now
                # TODO: be smarter in the future
                random_init = prior.draw_samples(num_walkers*self.num_temps)
                if self.num_temps > 1:
                    random_init = random_init.reshape([self.num_temps, num_walkers])

                init_positions.append(random_init)

            # save this as the current position for the walkers
            if self.use_pt:
                # make this an numpy array, but combine the parameters into a shape of (ntemps, nwalkers, nparams)
                # we currently have a list of [ntemps, nwalkers] with nparam arrays. We need to make nparams the third dimension
                self.curr_pos = np.dstack(init_positions)
            else:
                # make this an numpy array, but combine the parameters into a shape of (nwalkers, nparams)
                # we currently have a list of arrays where each entry is num_walkers prior draws for each parameter
                # We need to make nparams the second dimension, so we have to transpose the stacked array
                self.curr_pos = np.stack(init_positions).T
        else:
            # restart from previous walker positions
            self.results.load_results(prev_result_filename, append=True)

            prev_pos = self.results.curr_pos

            # check previous positions has the correct dimensions as we need given how this sampler was created. 
            expected_shape = (self.num_walkers, len(self.priors))
            if self.use_pt:
                expected_shape = (self.num_temps,) + expected_shape
            if prev_pos.shape != expected_shape:
                raise ValueError("Unable to restart chain. Saved walker positions has shape {0}, while current sampler needs {1}".format(prev_pos.shape, expected_shape))

            self.curr_pos = prev_pos

    def _fill_in_fixed_params(self, sampled_params):
        """
        Fills in the missing parameters from the chain that aren't being sampled

        Args:
            sampled_params (np.array): either 1-D array of size = number of 
                sampled params, or 2-D array of shape (num_models, num_params)

        Returns:
            np.array: same number of dimensions as sampled_params, 
                but with num_params including the fixed parameters
        """
        if len(self.fixed_params) == 0:
            # nothing to add
            return sampled_params

        # check if 1-D or 2-D
        twodim = np.ndim(sampled_params) == 2

        # insert in params
        for index, value in self.fixed_params:
            if twodim:
                sampled_params = np.insert(sampled_params, index, value, axis=1)
            else:
                sampled_params = np.insert(sampled_params, index, value)

        return sampled_params

    def _logl(self, params, use_c=True, use_gpu=False, include_logp=False):
        """
        log likelihood function that interfaces with the orbitize objects
        Comptues the sum of the log likelihoods of the data given the input model

        Args:
            params (np.array of float): MxR array
                of fitting parameters, where R is the number of
                parameters being fit, and M is the number of orbits
                we need model predictions for. Must be in the same order
                documented in System() above. If M=1, this can be a 1d array.
            use_c (bool, optional): Use the C solver if configured. Defaults to True
            use_gpu (bool, optional): Use the GPU solver if configured. Defaults to False
            include_logp (bool): if True, also include log prior in this function

        Returns:
            lnlikes (float): sum of all log likelihoods of the data given input model

        """
        if include_logp:
            if np.ndim(params) == 1:
                logp = orbitize.priors.all_lnpriors(params, self.priors)
                # escape if logp == -np.inf
                if np.isinf(logp):
                    return -np.inf
            else:
                logp = np.array([orbitize.priors.all_lnpriors(pset, self.priors)
                                 for pset in params])
        else:
            logp = 0  # don't include prior

        full_params = self._fill_in_fixed_params(params)
        if np.ndim(full_params) == 2:
            full_params = full_params.T

        return super(MCMC, self)._logl(full_params, use_c, use_gpu) + logp

    def _update_chains_from_sampler(self, sampler, num_steps=None):
        """
        Updates self.post, self.chain, and self.lnlike from the MCMC sampler

        Args:
            sampler (emcee.EnsembleSampler or ptemcee.Sampler): sampler object.
            num_steps (int): if not None, only stores the first num_steps number of steps
        """
        if num_steps is None:
            # use all the steps, grab total number of steps from dimension of chains
            num_steps = sampler.chain.shape[-2]

        self.chain = sampler.chain
        num_params = self.chain.shape[-1]

        if self.use_pt:
            # chain is shape: Ntemp x Nwalkers x Nsteps x Nparams
            self.post = sampler.chain[0, :, :num_steps].reshape(-1, num_params) # the reshaping flattens the chain
            # should also be picking out the lowest temperature logps
            self.lnlikes = sampler.loglikelihood[0, :, :num_steps].flatten()
            self.lnlikes_alltemps = sampler.loglikelihood[:, :, :num_steps]
        else:
            # chain is shape: Nwalkers x Nsteps x Nparams
            self.post = sampler.chain[:, :num_steps].reshape(-1, num_params)
            self.lnlikes = sampler.lnprobability[:, :num_steps].flatten()

            # convert posterior probability (returned by sampler objects) to likelihood (required by orbitize.results.Results)
            for i, orb in enumerate(self.post):
                self.lnlikes[i] -= orbitize.priors.all_lnpriors(orb, self.priors)

        # include fixed parameters in posterior
        self.post = self._fill_in_fixed_params(self.post)

    def validate_xyz_positions(self):
        """
        If using the XYZ basis, walkers might be initialized in an invalid 
        region of parameter space. This function fixes that by replacing invalid 
        positions by new randomly generated positions until all are valid.
        """
        if self.system.fitting_basis == 'XYZ':
            if self.use_pt:
                all_valid = False
                while not all_valid:
                    total_invalids = 0
                    for temp in range(self.num_temps):
                        to_stand = self.system.basis.to_standard_basis(self.curr_pos[temp,:,:].T.copy()).T

                        # Get invalids by checking ecc values for each companion
                        indices = [((i * 6) + 1) for i in range(self.system.num_secondary_bodies)]
                        invalids = np.where((to_stand[:, indices] < 0.) | (to_stand[:, indices] >= 1.))[0]

                        # Redraw samples for the invalid ones
                        if len(invalids) > 0:
                            newpos = []
                            for prior in self.priors:
                                randompos = prior.draw_samples(len(invalids))
                                newpos.append(randompos)
                            self.curr_pos[temp, invalids, :] = np.stack(newpos).T 
                            total_invalids += len(invalids)
                    if total_invalids == 0:
                        all_valid = True
                        print('All walker positions validated.')
            else:
                all_valid = False
                while not all_valid:
                    total_invalids = 0
                    to_stand = self.system.basis.to_standard_basis(self.curr_pos[:,:].T.copy()).T

                    # Get invalids by checking ecc values for each companion
                    indices = [((i * 6) + 1) for i in range(self.system.num_secondary_bodies)]
                    invalids = np.where((to_stand[:, indices] < 0.) | (to_stand[:, indices] >= 1.))[0]                    

                    # Redraw saples for the invalid ones
                    if len(invalids) > 0:
                        newpos = []
                        for prior in self.priors:
                            randompos = prior.draw_samples(len(invalids))
                            newpos.append(randompos)
                        self.curr_pos[invalids, :] = np.stack(newpos).T 
                        total_invalids += len(invalids)
                    if total_invalids == 0:
                        all_valid = True
                        print('All walker positions validated.')



    def run_sampler(
        self, total_orbits, burn_steps=0, thin=1, examine_chains=False, 
        output_filename=None, periodic_save_freq=None, use_c=True, use_gpu=False
    ):
        """
        Runs PT MCMC sampler. Results are stored in ``self.chain`` and ``self.lnlikes``.
        Results also added to ``orbitize.results.Results`` object (``self.results``)

        .. Note:: Can be run multiple times if you want to pause and inspect things.
            Each call will continue from the end state of the last execution.

        Args:
            total_orbits (int): total number of accepted possible
                orbits that are desired. This equals
                ``num_steps_per_walker`` x ``num_walkers``
            burn_steps (int): optional paramter to tell sampler
                to discard certain number of steps at the beginning
            thin (int): factor to thin the steps of each walker
                by to remove correlations in the walker steps
            examine_chains (boolean): Displays plots of walkers at each step by
                running `examine_chains` after `total_orbits` sampled.
            output_filename (str): Optional filepath for where results file can be saved.
            periodic_save_freq (int): Optionally, save the current results into ``output_filename``
                every nth step while running, where n is value passed into this variable. 
            use_c (bool, optional): Use the C solver if configured. Defaults to True
            use_gpu (bool, optional): Use the GPU solver if configured. Defaults to False

        Returns:
            ``emcee.sampler`` object: the sampler used to run the MCMC
        """

        if use_c is None:
            use_c = self.use_c
        if use_gpu is None:
            use_gpu = self.use_gpu

        if periodic_save_freq is not None and output_filename is None:
            raise ValueError("output_filename must be defined for periodic saving of the chains")
        if periodic_save_freq is not None and not isinstance(periodic_save_freq, int):
            raise TypeError("periodic_save_freq must be an integer")
        
        nsteps = int(np.ceil(total_orbits / self.num_walkers))
        if nsteps <= 0:
            raise ValueError("Total_orbits must be greater than num_walkers.")

        with Pool(processes=self.num_threads) as pool: 
            if self.use_pt:
                sampler = ptemcee.Sampler(
                    self.num_walkers, self.num_params, self._logl, orbitize.priors.all_lnpriors,
                    ntemps=self.num_temps, threads=self.num_threads, logpargs=[self.priors, ]
                )
            else:
                sampler = emcee.EnsembleSampler(
                    self.num_walkers, self.num_params, self._logl, pool=pool,
                    kwargs={'include_logp': True}
                )

            print("Starting Burn in")
            for i, state in enumerate(sampler.sample(self.curr_pos, iterations=burn_steps, thin=thin)):
                if self.use_pt:
                    self.curr_pos = state[0]
                else:
                    self.curr_pos = state.coords

                if (i+1) % 5 == 0:
                    print(str(i+1)+'/'+str(burn_steps)+' steps of burn-in complete', end='\r')

                if periodic_save_freq is not None:
                    if (i+1) % periodic_save_freq == 0: # we've completed i+1 steps
                        self.results.curr_pos = self.curr_pos
                        self.results.save_results(output_filename)

            sampler.reset()
            print('')
            print('Burn in complete. Sampling posterior now.')

            saved_upto = 0 # keep track of how many steps of this chain we've saved. this is the next index that needs to be saved 
            for i, state in enumerate(sampler.sample(self.curr_pos, iterations=nsteps, thin=thin)):
                if self.use_pt:
                    self.curr_pos = state[0]
                else:
                    self.curr_pos = state.coords
                    
                # print progress statement
                if (i+1) % 5 == 0:
                    print(str(i+1)+'/'+str(nsteps)+' steps completed', end='\r')

                if periodic_save_freq is not None:
                    if (i+1) % periodic_save_freq == 0: # we've completed i+1 steps
                        self._update_chains_from_sampler(sampler, num_steps=i+1)

                        # figure out what is the new chunk of the chain and corresponding lnlikes that have been computed before last save
                        # grab the current posterior and lnlikes and reshape them to have the Nwalkers x Nsteps dimension again
                        post_shape = self.post.shape
                        curr_chain_shape = (self.num_walkers, post_shape[0]//self.num_walkers, post_shape[-1])
                        curr_chain = self.post.reshape(curr_chain_shape)
                        curr_lnlike_chain = self.lnlikes.reshape(curr_chain_shape[:2])
                        # use the reshaped arrays and find the new steps we computed
                        curr_chunk = curr_chain[:, saved_upto:i+1]
                        curr_chunk = curr_chunk.reshape(-1, curr_chunk.shape[-1]) # flatten nwalkers x nsteps dim
                        curr_lnlike_chunk = curr_lnlike_chain[:, saved_upto:i+1].flatten()

                        # add this current chunk to the results object (which already has all the previous chunks saved)
                        self.results.add_samples(curr_chunk, curr_lnlike_chunk, 
                                                    curr_pos=self.curr_pos)
                        self.results.save_results(output_filename)
                        saved_upto = i+1

            print('')
            self._update_chains_from_sampler(sampler)

            if periodic_save_freq is None:
                # need to save everything
                self.results.add_samples(self.post, self.lnlikes, curr_pos=self.curr_pos)
            elif saved_upto < nsteps:
                # just need to save the last few
                # same code as above except we just need to grab the last few
                post_shape = self.post.shape
                curr_chain_shape = (self.num_walkers, post_shape[0]//self.num_walkers, post_shape[-1])
                curr_chain = self.post.reshape(curr_chain_shape)
                curr_lnlike_chain = self.lnlikes.reshape(curr_chain_shape[:2])
                curr_chunk = curr_chain[:, saved_upto:]
                curr_chunk = curr_chunk.reshape(-1, curr_chunk.shape[-1]) # flatten nwalkers x nsteps dim
                curr_lnlike_chunk = curr_lnlike_chain[:, saved_upto:].flatten()

                self.results.add_samples(curr_chunk, curr_lnlike_chunk, 
                                                     curr_pos=self.curr_pos)

            if output_filename is not None:
                self.results.save_results(output_filename)

            print('Run complete')
        # Close pool
        if examine_chains:
            self.examine_chains()

        return sampler

    def examine_chains(self, param_list=None, walker_list=None, n_walkers=None, step_range=None, transparency = 1):
        """
        Plots position of walkers at each step from Results object. Returns list of figures, one per parameter
        Args:
            param_list: List of strings of parameters to plot (e.g. "sma1")
                If None (default), all parameters are plotted
            walker_list: List or array of walker numbers to plot
                If None (default), all walkers are plotted
            n_walkers (int): Randomly select `n_walkers` to plot
                Overrides walker_list if this is set
                If None (default), walkers selected as per `walker_list`
            step_range (array or tuple): Start and end values of step numbers to plot
                If None (default), all the steps are plotted
            transparency (int or float): Determines visibility of the plotted function
                If 1 (default) results plot at 100% opacity

        Returns:
            List of ``matplotlib.pyplot.Figure`` objects:
                Walker position plot for each parameter selected

        (written): Henry Ngo, 2019
        """

        # Get the flattened chain from Results object (nwalkers*nsteps, nparams)
        flatchain = np.copy(self.results.post)
        total_samples, n_params = flatchain.shape
        n_steps = np.int(total_samples/self.num_walkers)
        # Reshape it to (nwalkers, nsteps, nparams)
        chn = flatchain.reshape((self.num_walkers, n_steps, n_params))

        # Get list of walkers to use
        if n_walkers is not None:  # If n_walkers defined, randomly choose that many walkers
            walkers_to_plot = np.random.choice(self.num_walkers, size=n_walkers, replace=False)
        elif walker_list is not None:  # if walker_list is given, use that list
            walkers_to_plot = np.array(walker_list)
        else:  # both n_walkers and walker_list are none, so use all walkers
            walkers_to_plot = np.arange(self.num_walkers)

        # Get list of parameters to use
        if param_list is None:
            params_to_plot = np.arange(n_params)
        else:  # build list from user input strings
            params_plot_list = []
            for i in param_list:
                if i in self.system.basis.param_idx:
                    params_plot_list.append(self.system.basis.param_idx[i])
                else:
                    raise Exception('Invalid param name: {}. See system.basis.param_idx.'.format(i))
            params_to_plot = np.array(params_plot_list)

        # Loop through each parameter and make plot
        output_figs = []
        for pp in params_to_plot:
            fig, ax = plt.subplots()
            for ww in walkers_to_plot:
                ax.plot(chn[ww, :, pp], 'k-', alpha = transparency)
            ax.set_xlabel('Step')
            if step_range is not None:  # Limit range shown if step_range is set
                ax.set_xlim(step_range)
            output_figs.append(fig)
        
        # Return
        return output_figs

    def chop_chains(self, burn, trim=0):
        """
        Permanently removes steps from beginning (and/or end) of chains from the 
        Results object. Also updates `curr_pos` if steps are removed from the 
        end of the chain.

        Args:
            burn (int): The number of steps to remove from the beginning of the chains
            trim (int): The number of steps to remove from the end of the chians (optional)

        .. Warning:: Does not update bookkeeping arrays within `MCMC` sampler object.

        (written): Henry Ngo, 2019
        """

        # Retrieve information from results object
        flatchain = np.copy(self.results.post)
        total_samples, n_params = flatchain.shape
        n_steps = np.int(total_samples/self.num_walkers)
        flatlnlikes = np.copy(self.results.lnlike)

        # Reshape chain to (nwalkers, nsteps, nparams)
        chn = flatchain.reshape((self.num_walkers, n_steps, n_params))
        # Reshape lnlike to (nwalkers, nsteps)
        lnlikes = flatlnlikes.reshape((self.num_walkers, n_steps))

        # Find beginning and end indices for steps to keep
        keep_start = burn
        keep_end = n_steps - trim
        n_chopped_steps = n_steps - trim - burn

        # Update arrays in `sampler`: chain, lnlikes, lnlikes_alltemps (if PT), post
        chopped_chain = chn[:, keep_start:keep_end, :]
        chopped_lnlikes = lnlikes[:, keep_start:keep_end]

        # Update current position if trimmed from edge
        if trim > 0:
            self.curr_pos = chopped_chain[:, -1, :]

        # Flatten likelihoods and samples
        flat_chopped_chain = chopped_chain.reshape(self.num_walkers*n_chopped_steps, n_params)
        flat_chopped_lnlikes = chopped_lnlikes.reshape(self.num_walkers*n_chopped_steps)

        # Update results object associated with this sampler
        self.results = orbitize.results.Results(
            self.system, 
            sampler_name=self.__class__.__name__,
            post=flat_chopped_chain,
            lnlike=flat_chopped_lnlikes,
            version_number = orbitize.__version__,
            curr_pos = self.curr_pos
        )

        # Print a confirmation
        print('Chains successfully chopped. Results object updated.')

    def check_prior_support(self):
        """
        Review the positions of all MCMC walkers, to verify that they are supported by the prior space.
        This function will raise a descriptive ValueError if any positions lie outside prior support.
        Otherwise, it will return nothing.

        (written): Adam Smith, 2021
        """

        # Flatten the walker/temperature positions for ease of manipulation.
        all_positions = self.curr_pos.reshape(self.num_walkers*self.num_temps,self.num_params)
        
        # Placeholder list to track any bad parameters that come up.
        bad_parameters = []

        # If there are no covarient priors, loop on each variable to locate any out-of-place parameters. (this is why we transpose the walkers)
        if not np.any([prior.is_correlated for prior in self.priors]):
            for i, x in enumerate(all_positions.T):
                # Any issues with this parameter?
                lnprob = self.priors[i].compute_lnprob(np.array(x))
                supported = np.isfinite(lnprob).all() == True

                if supported == False:
                    # Problem detected. Take note and continue the loop - we want to catch all the problem parameters.
                    bad_parameters.append(str(i))

            # Throw our ValueError if necessary,
            if len(bad_parameters) > 0:
                raise ValueError("Attempting to start with walkers outside of prior support: check parameter(s) "+', '.join(bad_parameters))

        # We're not done yet, however. There may be errors in covariant priors; run a check for that.
        else:
            for y in all_positions:
                lnprob = orbitize.priors.all_lnpriors(y,self.priors)
                if not np.isfinite(lnprob).all():
                    raise ValueError("Attempting to start with walkers outside of prior support: covariant prior failure.")
        
        # otherwise exit the function and continue.
        return<|MERGE_RESOLUTION|>--- conflicted
+++ resolved
@@ -461,14 +461,9 @@
             num_samples (int): number of orbits to prepare for OFTI to run
                 rejection sampling on. Defaults to 10000.
             num_cores (int): the number of cores to run OFTI on. Defaults to
-<<<<<<< HEAD
-                             number of cores availabe.
+                number of cores availabe.
             use_c (bool, optional): Use the C solver if configured. Defaults to True
             use_gpu (bool, optional): Use the GPU solver if configured. Defaults to False
-=======
-                number of cores availabe.
-
->>>>>>> 8def28ca
         Return:
             np.array: array of accepted orbits. Size: total_orbits.
 
@@ -593,17 +588,6 @@
         num_walkers (int): number of walkers at each temperature (default=1000)
         num_threads (int): number of threads to use for parallelization (default=1)
         like (str): name of likelihood function in ``lnlike.py``
-<<<<<<< HEAD
-        custom_lnlike (func): ability to include an addition custom likelihood function in the fit.
-            the function looks like ``clnlikes = custon_lnlike(params)`` where ``params is a RxM array
-            of fitting parameters, where R is the number of orbital paramters (can be passed in system.compute_model()),
-            and M is the number of orbits we need model predictions for. It returns ``clnlikes`` which is an array of
-            length M, or it can be a single float if M = 1.
-        prev_result_filename (str): if passed a filename to an HDF5 file containing a orbitize.Result data,
-            MCMC will restart from where it left off. 
-        use_c (bool, optional): Use the C solver if configured. Defaults to True
-        use_gpu (bool, optional): Use the GPU solver if configured. Defaults to False
-=======
         custom_lnlike (func): ability to include an addition custom likelihood 
             function in the fit. The function looks like 
             ``clnlikes = custon_lnlike(params)`` where ``params`` is a RxM array 
@@ -614,7 +598,8 @@
         prev_result_filename (str): if passed a filename to an HDF5 file 
             containing a orbitize.Result data, MCMC will restart from where it 
             left off. 
->>>>>>> 8def28ca
+        use_c (bool, optional): Use the C solver if configured. Defaults to True
+        use_gpu (bool, optional): Use the GPU solver if configured. Defaults to False
 
     Written: Jason Wang, Henry Ngo, 2018
     """
