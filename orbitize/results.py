--- conflicted
+++ resolved
@@ -60,24 +60,16 @@
     Written: Henry Ngo, Sarah Blunt, 2018
     """
 
-<<<<<<< HEAD
-    def __init__(self, sampler_name=None, post=None, lnlike=None, tau_ref_epoch=None, labels=None,data=None):
-=======
     def __init__(self, sampler_name=None, post=None, lnlike=None, tau_ref_epoch=None, labels=None,
-                 num_secondary_bodies=None):
->>>>>>> a12d20d4
+                 data=None, num_secondary_bodies=None):
 
         self.sampler_name = sampler_name
         self.post = post
         self.lnlike = lnlike
         self.tau_ref_epoch = tau_ref_epoch
-<<<<<<< HEAD
         self.data=data
         self.labels=labels
-=======
-        self.labels = labels
         self.num_secondary_bodies=num_secondary_bodies
->>>>>>> a12d20d4
 
     def add_samples(self, orbital_params, lnlikes, labels):
         """
@@ -167,11 +159,7 @@
             # probably a old results file when reference epoch was fixed at MJD = 0
             tau_ref_epoch = 0
         try:
-<<<<<<< HEAD
             labels = np.array([hf.attrs['parameter_labels']])[0]
-=======
-            labels = hf.attrs['parameter_labels']
->>>>>>> a12d20d4
         except KeyError:
             # again, probably an old file without saved parameter labels
             # old files only fit single planets
@@ -269,19 +257,11 @@
             'pan': '$\\Omega$ [$^\\circ$]',
             'tau': '$\\tau$',
             'plx': '$\\pi$ [mas]',
-<<<<<<< HEAD
             'gam': '$\\gamma$ [km/s]',
             'sig': '$\\sigma$ [km/s]',
             'mtot': '$M_T$ [M$_{\\odot}$]',
             'm0': '$M_0$ [M$_{\\odot}$]',
             'm1': '$M_1$ [M$_{\\odot}$]',
-=======
-            'gam': '$\\gamma$ [m/s]',
-            'sig': '$\\sigma$ [m/s]',
-            'mtot': '$M_T$ [M$_\\odot$]',
-            'm0': '$M_0$ [M$_\\odot$]',
-            'm': '$M_{0}$ [M$_\{{Jup\}}$]',
->>>>>>> a12d20d4
         }
 
         if param_list is None:
@@ -365,10 +345,6 @@
         """
 
         if Time(start_mjd, format='mjd').decimalyear >= sep_pa_end_year:
-<<<<<<< HEAD
-            raise Exception(
-                'start_mjd keyword date must be less than sep_pa_end_year keyword date.')
-=======
             raise ValueError('start_mjd keyword date must be less than sep_pa_end_year keyword date.')
 
         if object_to_plot > self.num_secondary_bodies:
@@ -376,7 +352,6 @@
 
         if object_to_plot == 0:
             raise ValueError("Plotting the primary's orbit is currently unsupported. Stay tuned..")
->>>>>>> a12d20d4
 
         with warnings.catch_warnings():
             warnings.simplefilter('ignore', ErfaWarning)
@@ -422,15 +397,7 @@
                 m0 = self.post[:, -1]
                 m1 = self.post[:, -(self.num_secondary_bodies+1) + (object_to_plot-1)]
                 mtot = m0 + m1
-<<<<<<< HEAD
-                
-=======
-            if 'gamma' in self.labels:
-                dict_of_indices['gamma'] = 6 * self.num_secondary_bodies + 1
-                dict_of_indices['sigma'] = 6 * self.num_secondary_bodies + 2
-                gamma = self.post[:, dict_of_indices['gamma']]
-
->>>>>>> a12d20d4
+                
             # Select random indices for plotted orbit
             if num_orbits_to_plot > len(sma):
                 num_orbits_to_plot = len(sma)
