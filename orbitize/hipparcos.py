import numpy as np
from astropy.io import ascii
import pandas as pd
import emcee
from scipy.stats import norm
import matplotlib.pyplot as plt

from astroquery.vizier import Vizier
from astropy.time import Time
from astropy.coordinates import get_body_barycentric_posvel

class HipparcosLogProb(object):
    """
    Class to compute the log probability of an orbit with respect to the 
    Hipparcos Intermediate Astrometric Data (IAD). Queries Vizier for 
    all metadata relevant to the IAD, and reads in the IAD themselves from
    a specified location. Follows Nielsen+ 2020 (studying the orbit of beta 
    Pic b).

    Fitting the Hipparcos IAD requires fitting for the following five parameters.
    They are added to the vector of fitting parameters in system.py, but 
    are described here for completeness. See Nielsen+ 2020 for more detail.

    - alpha0: RA offset from the reported Hipparcos position at a particular
        epoch (usually 1991.25) [mas]
    - delta0: Dec offset from the reported Hipparcos position at a particular
        epoch (usually 1991.25) [mas]
    - pm_ra: RA proper motion [mas/yr]
    - pm_dec: Dec proper motion [mas/yr]
    - plx: parallax [mas]

    .. Note:: 
    
        In orbitize, it is possible to perform a fit to just the Hipparcos
        IAD, but not to just the Gaia astrometric data.

    Args:
        path_to_iad_file (str): location of IAD file to be used in your fit.
            See the Hipparcos tutorial for a walkthrough of how to 
            download these files.
        hip_num (str): Hipparcos ID of star. Available on Simbad. Should have
            zeros in the prefix if number is <100,000. (i.e. 27321 should be
            passed in as '027321').
        num_secondary_bodies (int): number of companions in the system
        alphadec0_epoch (float): epoch (in decimal year) that the fitting 
            parameters alpha0 and delta0 are defined relative to (see above).
        renormalize_errors (bool): if True, normalize the scan errors to get
            chisq_red = 1, following Nielsen+ 2020 (eq 10). In general, this 
            should be False, but it's helpful for testing. Check out 
            `orbitize.hipparcos.nielsen_iad_refitting_test()` for an example
            using this renormalization.

    Written: Sarah Blunt & Rob de Rosa, 2021
    """

    def __init__(
        self, path_to_iad_file, hip_num, num_secondary_bodies,
        alphadec0_epoch=1991.25, renormalize_errors=False
    ):

        self.path_to_iad_file = path_to_iad_file
        self.renormalize_errors = renormalize_errors

        # infer if the IAD file is an older DVD file or a new file
        with open(path_to_iad_file, 'r') as f:
            first_char = f.readline()[0]

            # newer format files don't start with comments
            if first_char == '#':
                dvd_file = False
            else:
                dvd_file = True

        self.hip_num = hip_num
        self.num_secondary_bodies = num_secondary_bodies
        self.alphadec0_epoch = alphadec0_epoch

        # dvd files don't contain the Hipparcos astrometric solution, so
        # we need to look it up
        if dvd_file:

            # load best-fit astrometric solution from Sep 08 van Leeuwen catalog
            # (https://cdsarc.unistra.fr/ftp/I/311/ReadMe)
            Vizier.ROW_LIMIT = -1
            hip_cat = Vizier(
                catalog='I/311/hip2', 
                columns=[
                    'RArad', 'e_RArad', 'DErad', 'e_DErad', 'Plx', 'e_Plx', 'pmRA', 
                    'e_pmRA', 'pmDE', 'e_pmDE', 'F2', 'Sn'
                ]
            ).query_constraints(HIP=self.hip_num)[0]

            self.plx0 = hip_cat['Plx'][0] # [mas]
            self.pm_ra0 = hip_cat['pmRA'][0] # [mas/yr]
            self.pm_dec0 = hip_cat['pmDE'][0] # [mas/yr]
            self.alpha0 = hip_cat['RArad'][0] # [deg]
            self.delta0 = hip_cat['DErad'][0] # [deg]
            self.plx0_err = hip_cat['e_Plx'][0] # [mas]
            self.pm_ra0_err = hip_cat['e_pmRA'][0] # [mas/yr]
            self.pm_dec0_err = hip_cat['e_pmDE'][0] # [mas/yr]
            self.alpha0_err = hip_cat['e_RArad'][0] # [mas]
            self.delta0_err = hip_cat['e_DErad'][0] # [mas]

            solution_type = hip_cat['Sn'][0]
            f2 = hip_cat['F2'][0]
        
        else:
            
            # read the Hipparcos best-fit solution from the IAD file
            astrometric_solution = pd.read_csv(path_to_iad_file, skiprows=9, sep='\s+', nrows=1)
            self.plx0 = astrometric_solution['Plx'].values[0] # [mas]
            self.pm_ra0 = astrometric_solution['pm_RA'].values[0] # [mas/yr]
            self.pm_dec0 = astrometric_solution['pm_DE'].values[0] # [mas/yr]
            self.alpha0 = astrometric_solution['RAdeg'].values[0] # [deg]
            self.delta0 = astrometric_solution['DEdeg'].values[0] # [deg]
            self.plx0_err =  astrometric_solution['e_Plx'].values[0] # [mas]
            self.pm_ra0_err = astrometric_solution['e_pmRA'].values[0] # [mas/yr]
            self.pm_dec0_err = astrometric_solution['e_pmDE'].values[0] # [mas/yr]
            self.alpha0_err = astrometric_solution['e_RA'].values[0] # [mas]
            self.delta0_err = astrometric_solution['e_DE'].values[0] # [mas]

            solution_details = pd.read_csv(path_to_iad_file, skiprows=5, sep='\s+', nrows=1)

            solution_type = solution_details['isol_n'].values[0]
            f2 = solution_details['F2'].values[0]


        if solution_type != 5:
            raise ValueError(
                """
                Currently, we only handle stars with 5-parameter astrometric 
                solutions from Hipparcos. Let us know if you'd like us to add 
                functionality for stars with >5 parameter solutions.
                """
            )

        # read in IAD
        if dvd_file:
            iad = np.transpose(np.loadtxt(path_to_iad_file, skiprows=1))
        else:
            iad = np.transpose(np.loadtxt(path_to_iad_file))

        n_lines = len(iad)

        times = iad[1] + 1991.25
        self.cos_phi = iad[3] # scan direction
        self.sin_phi = iad[4]
        self.R = iad[5] # abscissa residual [mas]
        self.eps = iad[6] # error on abscissa residual [mas]

        # reject negative errors (scans that were rejected by Hipparcos team)
        good_scans = np.where(self.eps > 0)[0]

        if n_lines - len(good_scans) > 0:
            print('{} Hipparcos scans rejected.'.format(n_lines - len(good_scans)))
        times = times[good_scans]
        self.cos_phi = self.cos_phi[good_scans]
        self.sin_phi = self.sin_phi[good_scans]
        self.R = self.R[good_scans]
        self.eps = self.eps[good_scans]

        epochs = Time(times, format='decimalyear')
        self.epochs = epochs.decimalyear
        self.epochs_mjd = epochs.mjd

        if self.renormalize_errors:
            D = len(epochs) - 6
            G = f2

            f = (
                G * np.sqrt(2 / (9 * D)) + 
                1 - 
                (2 / (9 * D))
            )**(3/2)

            self.eps *= f

        # compute Earth XYZ position in barycentric coordinates
        bary_pos, _ = get_body_barycentric_posvel('earth', epochs)
        self.X = bary_pos.x.value # [au]
        self.Y = bary_pos.y.value # [au]
        self.Z = bary_pos.z.value # [au]

        # reconstruct ephemeris of star given van Leeuwen best-fit (Nielsen+ 2020 Eqs 1-2) [mas]
        changein_alpha_st = (
            self.plx0 * (
                self.X * np.sin(np.radians(self.alpha0)) - 
                self.Y * np.cos(np.radians(self.alpha0))
            ) + (self.epochs - 1991.25) * self.pm_ra0
        )

        changein_delta = (
            self.plx0 * (
                self.X * np.cos(np.radians(self.alpha0)) * np.sin(np.radians(self.delta0)) + 
                self.Y * np.sin(np.radians(self.alpha0)) * np.sin(np.radians(self.delta0)) - 
                self.Z * np.cos(np.radians(self.delta0))
            ) + (self.epochs - 1991.25) * self.pm_dec0
        )

        # compute abcissa point (Nielsen+ Eq 3)
        self.alpha_abs_st = self.R * self.cos_phi + changein_alpha_st
        self.delta_abs = self.R * self.sin_phi + changein_delta


    def _save(self, hf):
        """
        Saves the current object to an hdf5 file

        Args:
            hf (h5py._hl.files.File): a currently open hdf5 file in which
                to save the object.
        """
        with open(self.path_to_iad_file, 'r') as f:
            iad_data = np.array(f.readlines(), dtype='S')
            hf.create_dataset("IAD_datafile", data=iad_data)

        hf.attrs['hip_num'] = self.hip_num
        hf.attrs['alphadec0_epoch'] = self.alphadec0_epoch
        hf.attrs['renormalize_errors'] = self.renormalize_errors

    def compute_lnlike(
        self, raoff_model, deoff_model, samples, param_idx
    ):
        """
        Computes the log likelihood of an orbit model with respect to the 
        Hipparcos IAD. This is added to the likelihoods calculated with 
        respect to other data types in ``sampler._logl()``. 

        Args:
            raoff_model (np.array of float): M-dimensional array of primary RA
                offsets from the barycenter incurred from orbital motion of 
                companions (i.e. not from parallactic motion), where M is the 
                number of epochs of IAD scan data.
            deoff_model (np.array of float): M-dimensional array of primary RA
                offsets from the barycenter incurred from orbital motion of 
                companions (i.e. not from parallactic motion), where M is the 
                number of epochs of IAD scan data.
            samples (np.array of float): R-dimensional array of fitting 
                parameters, where R is the number of parameters being fit. Must 
                be in the same order documented in ``System``. 
            param_idx: a dictionary matching fitting parameter labels to their
                indices in an array of fitting parameters (generally 
                set to System.basis.param_idx).

        Returns:
            np.array of float: array of length M, where M is the number of input 
                orbits, representing the log likelihood of each orbit with 
                respect to the Hipparcos IAD.
        """

        # variables for each of the astrometric fitting parameters
        plx = samples[param_idx['plx']]
        pm_ra = samples[param_idx['pm_ra']]
        pm_dec = samples[param_idx['pm_dec']]
        alpha_H0 = samples[param_idx['alpha0']]
        delta_H0 = samples[param_idx['delta0']]

        try:
            n_samples = len(pm_ra)
        except TypeError:
            n_samples = 1

        n_epochs = len(self.epochs)
        dist = np.empty((n_epochs, n_samples))

        # add parallactic ellipse & proper motion to position (Nielsen+ 2020 Eq 8)
        for i in np.arange(n_epochs):

            # this is the expected offset from the photocenter in alphadec0_epoch (typically 1991.25 for Hipparcos)
            alpha_C_st = alpha_H0 + plx * (
                self.X[i] * np.sin(np.radians(self.alpha0)) - 
                self.Y[i] * np.cos(np.radians(self.alpha0))
            ) + (self.epochs[i] - self.alphadec0_epoch) * pm_ra
            delta_C = delta_H0 + plx * (
                self.X[i] * np.cos(np.radians(self.alpha0)) * np.sin(np.radians(self.delta0)) + 
                self.Y[i] * np.sin(np.radians(self.alpha0)) * np.sin(np.radians(self.delta0)) -
                self.Z[i] * np.cos(np.radians(self.delta0))
            ) + (self.epochs[i] - self.alphadec0_epoch) * pm_dec

            # add in pre-computed secondary perturbations
            alpha_C_st += raoff_model[i]
            delta_C += deoff_model[i]

            # calculate distance between line and expected measurement (Nielsen+ 2020 Eq 6) [mas]
            dist[i, :] = np.abs(
                (self.alpha_abs_st[i] - alpha_C_st) * self.cos_phi[i] + 
                (self.delta_abs[i] - delta_C) * self.sin_phi[i]
            )

        # compute chi2 (Nielsen+ 2020 Eq 7)
        chi2 = np.sum([(dist[:,i] / self.eps)**2 for i in np.arange(n_samples)], axis=1)
        lnlike = -0.5 * chi2

        return lnlike

def nielsen_iad_refitting_test(
    iad_file, hip_num='027321', saveplot='bPic_IADrefit.png', 
    burn_steps=100, mcmc_steps=5000
):
    """
    Reproduce the IAD refitting test from Nielsen+ 2020 (end of Section 3.1).
    The default MCMC parameters are what you'd want to run before using 
    the IAD for a new system. This fit uses 100 walkers. 

    Args:
        iad_loc (str): path to the IAD file.
        hip_num (str): Hipparcos ID of star. Available on Simbad. Should have
            zeros in the prefix if number is <100,000. (i.e. 27321 should be
            passed in as '027321').
        saveplot (str): what to save the summary plot as. If None, don't make a 
            plot
        burn_steps (int): number of MCMC burn-in steps to run.
        mcmc_steps (int): number of MCMC production steps to run.

    Returns:
        tuple:

            numpy.array of float: n_steps x 5 array of posterior samples
            
            orbitize.hipparcos.HipparcosLogProb: the object storing relevant
                metadata for the performed Hipparcos IAD fit
    """
    
    num_secondary_bodies = 0

    myHipLogProb = HipparcosLogProb(
        iad_file, hip_num, num_secondary_bodies, renormalize_errors=True
    )
    n_epochs = len(myHipLogProb.epochs)

    param_idx = {'plx':0, 'pm_ra':1, 'pm_dec':2, 'alpha0':3, 'delta0':4}

    def log_prob(model_pars):
        ra_model = np.zeros(n_epochs)
        dec_model = np.zeros(n_epochs)
        lnlike = myHipLogProb.compute_lnlike(
            ra_model, dec_model, model_pars, 
            param_idx
        )
        return lnlike
    
    ndim, nwalkers = 5, 100

    # initialize walkers
    # (fitting only plx, mu_a, mu_d, alpha_H0, delta_H0)
    p0 = np.random.randn(nwalkers, ndim)

    # plx
    p0[:,0] *= myHipLogProb.plx0_err
    p0[:,0] += myHipLogProb.plx0

    # PM
    p0[:,1] *= myHipLogProb.pm_ra0
    p0[:,1] += myHipLogProb.pm_ra0_err
    p0[:,2] *= myHipLogProb.pm_dec0
    p0[:,2] += myHipLogProb.pm_dec0_err

    # set up an MCMC
    sampler = emcee.EnsembleSampler(nwalkers, ndim, log_prob)
    print('Starting burn-in!')
    state = sampler.run_mcmc(p0, burn_steps)
    sampler.reset()
    print('Starting production chain!')
    sampler.run_mcmc(state, mcmc_steps)


    if saveplot is not None:
        _, axes = plt.subplots(5, figsize=(5,12))

        # plx
        xs = np.linspace(
            myHipLogProb.plx0 - 3 * myHipLogProb.plx0_err, 
            myHipLogProb.plx0 + 3 * myHipLogProb.plx0_err,
            1000
        )
        axes[0].hist(sampler.flatchain[:,0], bins=50, density=True, color='r')
        axes[0].plot(
            xs, norm(myHipLogProb.plx0, myHipLogProb.plx0_err).pdf(xs), 
            color='k'
        )
        axes[0].set_xlabel('plx [mas]')

        # PM RA
        xs = np.linspace(
            myHipLogProb.pm_ra0 - 3 * myHipLogProb.pm_ra0_err, 
            myHipLogProb.pm_ra0 + 3 * myHipLogProb.pm_ra0_err,
            1000
        )
        axes[1].hist(sampler.flatchain[:,1], bins=50, density=True, color='r')
        axes[1].plot(
            xs, norm(myHipLogProb.pm_ra0, myHipLogProb.pm_ra0_err).pdf(xs), 
            color='k'
        )
        axes[1].set_xlabel('PM RA [mas/yr]')

        # PM Dec
        xs = np.linspace(
            myHipLogProb.pm_dec0 - 3 * myHipLogProb.pm_dec0_err, 
            myHipLogProb.pm_dec0 + 3 * myHipLogProb.pm_dec0_err,
            1000
        )
        axes[2].hist(sampler.flatchain[:,2], bins=50, density=True, color='r')
        axes[2].plot(
            xs, norm(myHipLogProb.pm_dec0, myHipLogProb.pm_dec0_err).pdf(xs), 
            color='k'
        )
        axes[2].set_xlabel('PM Dec [mas/yr]')

        # RA offset
        axes[3].hist(sampler.flatchain[:,3], bins=50, density=True, color='r')
        xs = np.linspace(-1, 1, 1000)
        axes[3].plot(xs, norm(0, myHipLogProb.alpha0_err).pdf(xs), color='k')
        axes[3].set_xlabel('RA Offset [mas]')

        # Dec offset
        axes[4].hist(sampler.flatchain[:,4], bins=50, density=True, color='r')
        axes[4].plot(xs, norm(0, myHipLogProb.delta0_err).pdf(xs), color='k')
        axes[4].set_xlabel('Dec Offset [mas]')

        plt.tight_layout()
        plt.savefig(saveplot, dpi=250)

<<<<<<< HEAD
    return sampler.flatchain, myHipLogProb


if __name__ == '__main__':

    from orbitize import DATADIR

    hip_num = '027321' # beta Pic

    nielsen_iad_refitting_test(
        '{}HIP{}.d'.format(DATADIR, hip_num), hip_num=hip_num, 
        saveplot='bPic_IADrefit.png', burn_steps=100, mcmc_steps=500
    )
=======
    return sampler.flatchain, myHipLogProb
>>>>>>> 72d36770
<|MERGE_RESOLUTION|>--- conflicted
+++ resolved
@@ -420,20 +420,4 @@
         plt.tight_layout()
         plt.savefig(saveplot, dpi=250)
 
-<<<<<<< HEAD
-    return sampler.flatchain, myHipLogProb
-
-
-if __name__ == '__main__':
-
-    from orbitize import DATADIR
-
-    hip_num = '027321' # beta Pic
-
-    nielsen_iad_refitting_test(
-        '{}HIP{}.d'.format(DATADIR, hip_num), hip_num=hip_num, 
-        saveplot='bPic_IADrefit.png', burn_steps=100, mcmc_steps=500
-    )
-=======
-    return sampler.flatchain, myHipLogProb
->>>>>>> 72d36770
+    return sampler.flatchain, myHipLogProb