--- conflicted
+++ resolved
@@ -108,12 +108,7 @@
     vz = np.squeeze(vz)[()]
     return raoff, deoff, vz
 
-<<<<<<< HEAD
-
-def _calc_ecc_anom(manom, ecc, tolerance=1e-9, max_iter=100, use_cpp=False):
-=======
 def _calc_ecc_anom(manom, ecc, tolerance=1e-9, max_iter=100, use_c=False):
->>>>>>> 34856e21
     """
     Computes the eccentric anomaly from the mean anomlay.
     Code from Rob De Rosa's orbit solver (e < 0.95 use Newton, e >= 0.95 use Mikkola)
@@ -156,15 +151,8 @@
 
     # Now low eccentricities
     ind_low = np.where(~ecc_zero & ecc_low)
-<<<<<<< HEAD
-    if cext and use_cpp:
-        if len(ind_low[0]) > 0:
-            eanom[ind_low] = _kepler._c_newton_solver(
-                manom[ind_low], ecc[ind_low], tolerance=tolerance, max_iter=max_iter)
-=======
     if cext and use_c:
         if len(ind_low[0]) > 0: eanom[ind_low] = _kepler._c_newton_solver(manom[ind_low], ecc[ind_low], tolerance=tolerance, max_iter=max_iter)
->>>>>>> 34856e21
 
         # the C solver returns eanom = -1 if it doesnt converge after max_iter iterations
         m_one = eanom == -1
@@ -176,12 +164,8 @@
         ind_high = np.where(~ecc_zero & ~ecc_low)
 
     # Now high eccentricities
-<<<<<<< HEAD
-    if len(ind_high[0]) > 0:
-        eanom[ind_high] = _mikkola_solver_wrapper(manom[ind_high], ecc[ind_high])
-=======
-    if len(ind_high[0]) > 0: eanom[ind_high] = _mikkola_solver_wrapper(manom[ind_high], ecc[ind_high], use_c)
->>>>>>> 34856e21
+    if len(ind_high[0]) > 0: 
+        eanom[ind_high] = _mikkola_solver_wrapper(manom[ind_high], ecc[ind_high], use_c)
 
     return np.squeeze(eanom)[()]
 
@@ -229,21 +213,11 @@
 
     if niter >= max_iter:
         print(manom[ind], eanom[ind], diff[ind], ecc[ind], '> {} iter.'.format(max_iter))
-<<<<<<< HEAD
-        # Send remaining orbits to the analytical version, this has not happened yet...
-        eanom[ind] = _mikkola_solver_wrapper(manom[ind], ecc[ind])
+        eanom[ind] = _mikkola_solver_wrapper(manom[ind], ecc[ind], use_c) # Send remaining orbits to the analytical version, this has not happened yet...
 
     return eanom
 
-
-def _mikkola_solver_wrapper(manom, ecc):
-=======
-        eanom[ind] = _mikkola_solver_wrapper(manom[ind], ecc[ind], use_c) # Send remaining orbits to the analytical version, this has not happened yet...
-
-    return eanom
-
 def _mikkola_solver_wrapper(manom, ecc, use_c):
->>>>>>> 34856e21
     """
     Analtyical Mikkola solver (S. Mikkola. 1987. Celestial Mechanics, 40, 329-334.) for the eccentric anomaly.
     Wrapper for the python implemenation of the IDL version. From Rob De Rosa.
