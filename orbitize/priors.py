import numpy as np
import sys
import abc

"""
This module defines priors with methods to draw samples and compute log(probability)
"""

# Python 2 & 3 handle ABCs differently
if sys.version_info[0] < 3:
    ABC = abc.ABCMeta('ABC', (), {})
else:
    ABC = abc.ABC

class Prior(ABC):
    """
    Abstract base class for prior objects.
    All prior objects should inherit from this class.

    Written: Sarah Blunt, 2018
    """

    @abc.abstractmethod
    def draw_samples(self, num_samples):
        pass

    @abc.abstractmethod
    def compute_lnprob(self, element_array):
        pass

class GaussianPrior(Prior):
    """Gaussian prior.

    .. math::

        log(p(x|\\sigma, \\mu)) \\propto \\frac{(x - \\mu)}{\\sigma}

    Args:
        mu (float): mean of the distribution
        sigma (float): standard deviation of the distribution
        no_negatives (bool): if True, only positive values will be drawn from
            this prior, and the probability of negative values will be 0 (default:True).

    (written) Sarah Blunt, 2018
    """
    def __init__(self, mu, sigma, no_negatives=True):
        self.mu = mu
        self.sigma = sigma
        self.no_negatives = no_negatives

    def __repr__(self):
        return "Gaussian"

    def draw_samples(self, num_samples):
        """
        Draw positive samples from a Gaussian distribution.
        Negative samples will not be returned. 

        Args:
            num_samples (float): the number of samples to generate

        Returns:
            numpy array of float: samples drawn from the appropriate
            Gaussian distribution. Array has length `num_samples`. 
        """

        samples = np.random.normal(
            loc=self.mu, scale=self.sigma, size=num_samples
        )        
        bad = np.inf

        if self.no_negatives:

            while bad != 0:

<<<<<<< HEAD
                bad_samples = np.where(samples <= 0)[0]
=======
                bad_samples = np.where(samples < 0)[0]
>>>>>>> 5b7d2688
                bad = len(bad_samples)

                samples[bad_samples] = np.random.normal(
                    loc=self.mu, scale=self.sigma, size=bad
                )   

        return samples

    def compute_lnprob(self, element_array):
        """
        Compute log(probability) of an array of numbers wrt a Gaussian distibution.
        Negative numbers return a probability of -inf.

        Args:
            element_array (float or np.array of float): array of numbers. We want the 
                probability of drawing each of these from the appopriate Gaussian 
                distribution

        Returns:
            numpy array of float: array of log(probability) values, 
            corresponding to the probability of drawing each of the numbers 
            in the input `element_array`.
        """
        lnprob = -0.5*np.log(2.*np.pi*self.sigma) - 0.5*((element_array - self.mu) / self.sigma)**2

        if self.no_negatives:

<<<<<<< HEAD
            bad_samples = np.where(element_array <= 0)[0]
=======
            bad_samples = np.where(element_array < 0)[0]
>>>>>>> 5b7d2688
            lnprob[bad_samples] = -np.inf

        return lnprob

class JeffreysPrior(Prior):
    """
    This is the probability distribution :math:`p(x) \\propto 1/x`

    The __init__ method should take in a "min" and "max" value
    of the distribution, which correspond to the domain of the prior. 
    (If this is not implemented, the prior has a singularity at 0 and infinite
    integrated probability).

    Args:
        minval (float): the lower bound of this distribution
        maxval (float): the upper bound of this distribution

    """
    def __init__(self, minval, maxval):
        self.minval = minval
        self.maxval = maxval

        self.logmin = np.log(minval)
        self.logmax = np.log(maxval)

    def __repr__(self):
        return "Jeffreys"

    def draw_samples(self, num_samples):
        """
        Draw samples from this 1/x distribution.

        Args:
            num_samples (float): the number of samples to generate

        Returns:
            np.array:  samples ranging from [0, pi) as floats.
        """
        # sample from a uniform distribution in log space
        samples = np.random.uniform(self.logmin, self.logmax, num_samples)

        # convert from log space to linear space
        samples = np.exp(samples)

        return samples

    def compute_lnprob(self, element_array):
        """
        Compute the prior probability of each element given that its drawn from a Jeffreys prior

        Args:
            element_array (float or np.array of float): array of paramters to compute the prior probability of

        Returns:
            np.array: array of prior probabilities
        """
        normalizer = self.logmax - self.logmin

        lnprob = -np.log((element_array*normalizer))

        # account for scalar inputs
        if np.shape(lnprob) == ():
            if (element_array > self.maxval) or (element_array < self.minval):
                lnprob = -np.inf
        else: 
            lnprob[(element_array > self.maxval) | (element_array < self.minval)] = -np.inf

        return lnprob

class UniformPrior(Prior):
    """
    This is the probability distribution p(x) propto constant.

    Args:
        minval (float): the lower bound of the uniform prior
        maxval (float): the upper bound of the uniform prior

    """
    def __init__(self, minval, maxval):
        self.minval = minval
        self.maxval = maxval

    def __repr__(self):
        return "Uniform"

    def draw_samples(self, num_samples):
        """
        Draw samples from this uniform distribution.

        Args:
            num_samples (float): the number of samples to generate

        Returns:
            np.array:  samples ranging from [0, pi) as floats.
        """
        # sample from a uniform distribution in log space
        samples = np.random.uniform(self.minval, self.maxval, num_samples)

        return samples

    def compute_lnprob(self, element_array):
        """
        Compute the prior probability of each element given that its drawn from this uniform prior

        Args:
            element_array (float or np.array of float): array of paramters to compute the prior probability of

        Returns:
            np.array: array of prior probabilities
        """
        lnprob = np.log(np.ones(np.size(element_array))/(self.maxval - self.minval))

        # account for scalar inputs
        if np.shape(lnprob) == ():
            if (element_array > self.maxval) or (element_array < self.minval):
                lnprob = -np.inf
        else:
            lnprob[(element_array > self.maxval) | (element_array < self.minval)] = -np.inf

        return lnprob

class SinPrior(Prior):
    """
    This is the probability distribution :math:`p(x) \\propto sin(x)`

    The domain of this prior is [0,pi].
    """

    def __init__(self):
        pass

    def __repr__(self):
        return "Sine"

    def draw_samples(self, num_samples):
        """
        Draw samples from a Sine distribution.

        Args:
            num_samples (float): the number of samples to generate

        Returns:
            np.array:  samples ranging from [0, pi) as floats.
        """

        # draw uniform from -1 to 1
        samples = np.random.uniform(-1, 1, num_samples)

        samples = np.arccos(samples) % np.pi

        return samples

    def compute_lnprob(self, element_array):
        """
        Compute the prior probability of each element given that its drawn from a sine prior

        Args:
            element_array (float or np.array of float): array of paramters to compute the prior probability of

        Returns:
            np.array: array of prior probabilities
        """
        normalization = 2.

        lnprob = np.log(np.sin(element_array)/normalization)

        # account for scalar inputs
        if np.shape(lnprob) == ():
            if (element_array>=np.pi) or (element_array<=0):
                lnprob = -np.inf
        else:
            lnprob[(element_array>=np.pi) | (element_array<=0)] = -np.inf

        return lnprob

class LinearPrior(Prior):
    """
    Draw samples from the probability distribution:

    .. math::

        p(x) \\propto mx+b

    where m is negative, b is positive, and the 
    range is [0,-b/m].

    Args:
        m (float): slope of line. Must be negative.
        b (float): y intercept of line. Must be positive.

    """
    def __init__(self, m, b):
        self.m = m
        self.b = b

    def __repr__(self):
        return "Linear"

    def draw_samples(self, num_samples):
        """
        Draw samples from a descending linear distribution.

        Args:
            num_samples (float): the number of samples to generate

        Returns:
            samples (np.array):  samples ranging from [0, -b/m) as floats.
        """
        norm = -0.5*self.b**2/self.m

        # draw uniform from 0 to 1
        samples = np.random.uniform(0, 1, num_samples)

        # generate samples following a linear distribution
        linear_samples = -np.sqrt(2.*norm*samples/self.m + (self.b/self.m)**2) - (self.b/self.m)

        return linear_samples

        

    def compute_lnprob(self, element_array):

        x_intercept = -self.b/self.m
        normalizer = -0.5*self.b**2/self.m

        lnprob = np.log((self.m*element_array + self.b)/normalizer)

        # account for scalar inputs
        if np.shape(lnprob) == ():
            if (element_array>=x_intercept) or (element_array<0):
                lnprob = -np.inf
        else:        
            lnprob[(element_array>=x_intercept) | (element_array<0)] = -np.inf

        return lnprob




def all_lnpriors(params, priors):
    """
    Calculates log(prior probability) of a set of parameters and a list of priors

    Args:
        params (np.array): size of N parameters 
        priors (list): list of N prior objects corresponding to each parameter

    Returns:
        float: prior probability of this set of parameters
    """
    logp = 0.
    for param, prior in zip(params, priors):
        param = np.array([param])
        
        logp += prior.compute_lnprob(param) # retrun a float
    
    return logp



if __name__ == '__main__':

    myPrior = LinearPrior(-1., 1.)
    mySamples = myPrior.draw_samples(1000)
    print(mySamples)
    myProbs = myPrior.compute_lnprob(mySamples)
    print(myProbs)

    myPrior = GaussianPrior(1.3, 0.2)
    mySamples = myPrior.draw_samples(1)
    print(mySamples)

    myProbs = myPrior.compute_lnprob(mySamples)
    print(myProbs)


<|MERGE_RESOLUTION|>--- conflicted
+++ resolved
@@ -73,11 +73,7 @@
 
             while bad != 0:
 
-<<<<<<< HEAD
-                bad_samples = np.where(samples <= 0)[0]
-=======
                 bad_samples = np.where(samples < 0)[0]
->>>>>>> 5b7d2688
                 bad = len(bad_samples)
 
                 samples[bad_samples] = np.random.normal(
@@ -104,12 +100,8 @@
         lnprob = -0.5*np.log(2.*np.pi*self.sigma) - 0.5*((element_array - self.mu) / self.sigma)**2
 
         if self.no_negatives:
-
-<<<<<<< HEAD
-            bad_samples = np.where(element_array <= 0)[0]
-=======
+            
             bad_samples = np.where(element_array < 0)[0]
->>>>>>> 5b7d2688
             lnprob[bad_samples] = -np.inf
 
         return lnprob
